// Copyright 2019 asana Author. All Rights Reserved.
//
// Licensed under the Apache License, Version 2.0 (the "License");
// you may not use this file except in compliance with the License.
// You may obtain a copy of the License at
//
//      http://www.apache.org/licenses/LICENSE-2.0
//
// Unless required by applicable law or agreed to in writing, software
// distributed under the License is distributed on an "AS IS" BASIS,
// WITHOUT WARRANTIES OR CONDITIONS OF ANY KIND, either express or implied.
// See the License for the specific language governing permissions and
// limitations under the License.

package logs

import (
	"io"
	"runtime"
	"sync"
	"time"
)

type logWriter struct {
	sync.Mutex
	writer io.Writer
}

func newLogWriter(wr io.Writer) *logWriter {
	return &logWriter{writer: wr}
}

func (lg *logWriter) writeln(when time.Time, msg string) (int, error) {
	lg.Lock()
	h, _, _ := formatTimeHeader(when)
<<<<<<< HEAD
	_, _ = lg.writer.Write(append(append(h, msg...), '\n'))
=======
	n, err := lg.writer.Write(append(append(h, msg...), '\n'))
>>>>>>> 93eb7c6b
	lg.Unlock()
	return n, err
}

const (
	y1  = `0123456789`
	y2  = `0123456789012345678901234567890123456789012345678901234567890123456789012345678901234567890123456789`
	y3  = `0000000000111111111122222222223333333333444444444455555555556666666666777777777788888888889999999999`
	y4  = `0123456789012345678901234567890123456789012345678901234567890123456789012345678901234567890123456789`
	mo1 = `000000000111`
	mo2 = `123456789012`
	d1  = `0000000001111111111222222222233`
	d2  = `1234567890123456789012345678901`
	h1  = `000000000011111111112222`
	h2  = `012345678901234567890123`
	mi1 = `000000000011111111112222222222333333333344444444445555555555`
	mi2 = `012345678901234567890123456789012345678901234567890123456789`
	s1  = `000000000011111111112222222222333333333344444444445555555555`
	s2  = `012345678901234567890123456789012345678901234567890123456789`
	ns1 = `0123456789`
)

func formatTimeHeader(when time.Time) ([]byte, int, int) {
	y, mo, d := when.Date()
	h, mi, s := when.Clock()
	ns := when.Nanosecond() / 1000000
	//len("2006/01/02 15:04:05.123 ")==24
	var buf [24]byte

	buf[0] = y1[y/1000%10]
	buf[1] = y2[y/100]
	buf[2] = y3[y-y/100*100]
	buf[3] = y4[y-y/100*100]
	buf[4] = '/'
	buf[5] = mo1[mo-1]
	buf[6] = mo2[mo-1]
	buf[7] = '/'
	buf[8] = d1[d-1]
	buf[9] = d2[d-1]
	buf[10] = ' '
	buf[11] = h1[h]
	buf[12] = h2[h]
	buf[13] = ':'
	buf[14] = mi1[mi]
	buf[15] = mi2[mi]
	buf[16] = ':'
	buf[17] = s1[s]
	buf[18] = s2[s]
	buf[19] = '.'
	buf[20] = ns1[ns/100]
	buf[21] = ns1[ns%100/10]
	buf[22] = ns1[ns%10]

	buf[23] = ' '

	return buf[0:], d, h
}

var (
	green   = string([]byte{27, 91, 57, 55, 59, 52, 50, 109})
	white   = string([]byte{27, 91, 57, 48, 59, 52, 55, 109})
	yellow  = string([]byte{27, 91, 57, 55, 59, 52, 51, 109})
	red     = string([]byte{27, 91, 57, 55, 59, 52, 49, 109})
	blue    = string([]byte{27, 91, 57, 55, 59, 52, 52, 109})
	magenta = string([]byte{27, 91, 57, 55, 59, 52, 53, 109})
	cyan    = string([]byte{27, 91, 57, 55, 59, 52, 54, 109})

	w32Green   = string([]byte{27, 91, 52, 50, 109})
	w32White   = string([]byte{27, 91, 52, 55, 109})
	w32Yellow  = string([]byte{27, 91, 52, 51, 109})
	w32Red     = string([]byte{27, 91, 52, 49, 109})
	w32Blue    = string([]byte{27, 91, 52, 52, 109})
	w32Magenta = string([]byte{27, 91, 52, 53, 109})
	w32Cyan    = string([]byte{27, 91, 52, 54, 109})

	reset = string([]byte{27, 91, 48, 109})
)

var once sync.Once
var colorMap map[string]string

func initColor() {
	if runtime.GOOS == "windows" {
		green = w32Green
		white = w32White
		yellow = w32Yellow
		red = w32Red
		blue = w32Blue
		magenta = w32Magenta
		cyan = w32Cyan
	}
	colorMap = map[string]string{
		//by color
		"green":  green,
		"white":  white,
		"yellow": yellow,
		"red":    red,
		//by method
		"GET":     blue,
		"POST":    cyan,
		"PUT":     yellow,
		"DELETE":  red,
		"PATCH":   green,
		"HEAD":    magenta,
		"OPTIONS": white,
	}
}

// ColorByStatus return color by http code
// 2xx return Green
// 3xx return White
// 4xx return Yellow
// 5xx return Red
func ColorByStatus(code int) string {
	once.Do(initColor)
	switch {
	case code >= 200 && code < 300:
		return colorMap["green"]
	case code >= 300 && code < 400:
		return colorMap["white"]
	case code >= 400 && code < 500:
		return colorMap["yellow"]
	default:
		return colorMap["red"]
	}
}

// ColorByMethod return color by http code
func ColorByMethod(method string) string {
	once.Do(initColor)
	if c := colorMap[method]; c != "" {
		return c
	}
	return reset
}

// ResetColor return reset color
func ResetColor() string {
	return reset
}<|MERGE_RESOLUTION|>--- conflicted
+++ resolved
@@ -33,11 +33,7 @@
 func (lg *logWriter) writeln(when time.Time, msg string) (int, error) {
 	lg.Lock()
 	h, _, _ := formatTimeHeader(when)
-<<<<<<< HEAD
-	_, _ = lg.writer.Write(append(append(h, msg...), '\n'))
-=======
 	n, err := lg.writer.Write(append(append(h, msg...), '\n'))
->>>>>>> 93eb7c6b
 	lg.Unlock()
 	return n, err
 }
