package es

import (
<<<<<<< HEAD
=======
	"context"
	"encoding/json"
>>>>>>> 93eb7c6b
	"errors"
	"fmt"
	"net/url"
	"strings"
	"time"

<<<<<<< HEAD
	"github.com/OwnLocal/goes"
	"github.com/goasana/config/encoder/json"
	"github.com/goasana/asana/logs"
=======
	"github.com/elastic/go-elasticsearch/v6"
	"github.com/elastic/go-elasticsearch/v6/esapi"

	"github.com/astaxie/beego/logs"
>>>>>>> 93eb7c6b
)

// NewES return a LoggerInterface
func NewES() logs.Logger {
	cw := &esLogger{
		Level: logs.LevelDebug,
	}
	return cw
}

// esLogger will log msg into ES
// before you using this implementation,
// please import this package
// usually means that you can import this package in your main package
// for example, anonymous:
// import _ "github.com/astaxie/beego/logs/es"
type esLogger struct {
<<<<<<< HEAD
	*goes.Connection
=======
	*elasticsearch.Client
>>>>>>> 93eb7c6b
	DSN   string `json:"dsn"`
	Level int    `json:"level"`
}

// {"dsn":"http://localhost:9200/","level":1}
func (el *esLogger) Init(jsonConfig string) error {
	err := json.Decode([]byte(jsonConfig), el)
	if err != nil {
		return err
	}
	if el.DSN == "" {
		return errors.New("empty dsn")
	} else if u, err := url.Parse(el.DSN); err != nil {
		return err
	} else if u.Path == "" {
		return errors.New("missing prefix")
	} else {
<<<<<<< HEAD
		conn := goes.NewConnection(host, port)
		el.Connection = conn
=======
		conn, err := elasticsearch.NewClient(elasticsearch.Config{
			Addresses: []string{el.DSN},
		})
		if err != nil {
			return err
		}
		el.Client = conn
>>>>>>> 93eb7c6b
	}
	return nil
}

// WriteMsg will write the msg and level into es
func (el *esLogger) WriteMsg(when time.Time, msg string, level int) error {
	if level > el.Level {
		return nil
	}

	idx := LogDocument{
		Timestamp: when.Format(time.RFC3339),
		Msg:       msg,
	}

	body, err := json.Marshal(idx)
	if err != nil {
		return err
	}
	req := esapi.IndexRequest{
		Index:        fmt.Sprintf("%04d.%02d.%02d", when.Year(), when.Month(), when.Day()),
		DocumentType: "logs",
		Body:         strings.NewReader(string(body)),
	}
	_, err = req.Do(context.Background(), el.Client)
	return err
}

// Destroy is a empty method
func (el *esLogger) Destroy() {
}

// Flush is a empty method
func (el *esLogger) Flush() {

}

type LogDocument struct {
	Timestamp string `json:"timestamp"`
	Msg       string `json:"msg"`
}

func init() {
	logs.Register(logs.AdapterEs, NewES)
}<|MERGE_RESOLUTION|>--- conflicted
+++ resolved
@@ -1,27 +1,18 @@
 package es
 
 import (
-<<<<<<< HEAD
-=======
 	"context"
-	"encoding/json"
->>>>>>> 93eb7c6b
 	"errors"
 	"fmt"
 	"net/url"
 	"strings"
 	"time"
 
-<<<<<<< HEAD
-	"github.com/OwnLocal/goes"
-	"github.com/goasana/config/encoder/json"
-	"github.com/goasana/asana/logs"
-=======
 	"github.com/elastic/go-elasticsearch/v6"
 	"github.com/elastic/go-elasticsearch/v6/esapi"
 
-	"github.com/astaxie/beego/logs"
->>>>>>> 93eb7c6b
+	"github.com/goasana/config/encoder/json"
+	"github.com/goasana/asana/logs"
 )
 
 // NewES return a LoggerInterface
@@ -37,13 +28,9 @@
 // please import this package
 // usually means that you can import this package in your main package
 // for example, anonymous:
-// import _ "github.com/astaxie/beego/logs/es"
+// import _ "github.com/goasana/asana/logs/es"
 type esLogger struct {
-<<<<<<< HEAD
-	*goes.Connection
-=======
-	*elasticsearch.Client
->>>>>>> 93eb7c6b
+	*elasticsearch.Connection
 	DSN   string `json:"dsn"`
 	Level int    `json:"level"`
 }
@@ -61,10 +48,6 @@
 	} else if u.Path == "" {
 		return errors.New("missing prefix")
 	} else {
-<<<<<<< HEAD
-		conn := goes.NewConnection(host, port)
-		el.Connection = conn
-=======
 		conn, err := elasticsearch.NewClient(elasticsearch.Config{
 			Addresses: []string{el.DSN},
 		})
@@ -72,7 +55,6 @@
 			return err
 		}
 		el.Client = conn
->>>>>>> 93eb7c6b
 	}
 	return nil
 }
