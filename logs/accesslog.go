--- conflicted
+++ resolved
@@ -79,9 +79,5 @@
 			msg = string(jsonData)
 		}
 	}
-<<<<<<< HEAD
-	_ = beeLogger.writeMsg(levelLoggerImpl, strings.TrimSpace(msg))
-=======
 	_ = asanaLogger.writeMsg(levelLoggerImpl, strings.TrimSpace(msg))
->>>>>>> 396a6132
 }