// Copyright 2019 asana Author. All Rights Reserved.
//
// Licensed under the Apache License, Version 2.0 (the "License");
// you may not use this file except in compliance with the License.
// You may obtain a copy of the License at
//
//      http://www.apache.org/licenses/LICENSE-2.0
//
// Unless required by applicable law or agreed to in writing, software
// distributed under the License is distributed on an "AS IS" BASIS,
// WITHOUT WARRANTIES OR CONDITIONS OF ANY KIND, either express or implied.
// See the License for the specific language governing permissions and
// limitations under the License.

package toolbox

import (
	"log"
	"math"
	"sort"
	"strconv"
	"strings"
	"sync"
	"time"
)

// bounds provides a range of acceptable values (plus a map of name to value).
type bounds struct {
	min, max uint
	names    map[string]uint
}

// The bounds for each field.
var (
	AdminTaskList map[string]Tasker
	taskLock      sync.RWMutex
	stop          chan bool
	changed       chan bool
	isStart       bool
	seconds       = bounds{0, 59, nil}
	minutes       = bounds{0, 59, nil}
	hours         = bounds{0, 23, nil}
	days          = bounds{1, 31, nil}
	months        = bounds{1, 12, map[string]uint{
		"jan": 1,
		"feb": 2,
		"mar": 3,
		"apr": 4,
		"may": 5,
		"jun": 6,
		"jul": 7,
		"aug": 8,
		"sep": 9,
		"oct": 10,
		"nov": 11,
		"dec": 12,
	}}
	weeks = bounds{0, 6, map[string]uint{
		"sun": 0,
		"mon": 1,
		"tue": 2,
		"wed": 3,
		"thu": 4,
		"fri": 5,
		"sat": 6,
	}}
)

const (
	// Set the top bit if a star was included in the expression.
	starBit = 1 << 63
)

// Schedule time taks schedule
type Schedule struct {
	Second uint64
	Minute uint64
	Hour   uint64
	Day    uint64
	Month  uint64
	Week   uint64
}

// TaskFunc task func type
type TaskFunc func() error

// Tasker task interface
type Tasker interface {
	GetSpec() string
	GetStatus() string
	Run() error
	SetNext(time.Time)
	GetNext() time.Time
	SetPrev(time.Time)
	GetPrev() time.Time
}

// task error
type taskerr struct {
	t       time.Time
	errinfo string
}

// Task task struct
// It's not a thread-safe structure.
// Only nearest errors will be saved in ErrList
type Task struct {
	TaskName string
	Spec     *Schedule
	SpecStr  string
	DoFunc   TaskFunc
	Prev     time.Time
	Next     time.Time
	ErrList  []*taskerr // like errtime:errinfo
	ErrLimit int        // max length for the errlist, 0 stand for no limit
	errCnt   int        // records the error count during the execution
}

// NewTask add new task with name, time and func
func NewTask(tName string, spec string, f TaskFunc) *Task {

	task := &Task{
		TaskName: tName,
		DoFunc:   f,
		// Make configurable
		ErrLimit: 100,
		SpecStr:  spec,
		// we only store the pointer, so it won't use too many space
		Errlist: make([]*taskerr, 100, 100),
	}
	task.SetCron(spec)
	return task
}

// GetSpec get spec string
func (t *Task) GetSpec() string {
	return t.SpecStr
}

// GetStatus get current task status
func (t *Task) GetStatus() string {
	var str string
	for _, v := range t.ErrList {
		str += v.t.String() + ":" + v.errinfo + "<br>"
	}
	return str
}

// Run run all tasks
func (t *Task) Run() error {
	err := t.DoFunc()
	if err != nil {
<<<<<<< HEAD
		if t.ErrLimit > 0 && t.ErrLimit > len(t.ErrList) {
			t.ErrList = append(t.ErrList, &taskerr{t: t.Next, errinfo: err.Error()})
		}
=======
		index := t.errCnt % t.ErrLimit
		t.Errlist[index] = &taskerr{t: t.Next, errinfo: err.Error()}
		t.errCnt++
>>>>>>> 93eb7c6b
	}
	return err
}

// SetNext set next time for this task
func (t *Task) SetNext(now time.Time) {
	t.Next = t.Spec.Next(now)
}

// GetNext get the next call time of this task
func (t *Task) GetNext() time.Time {
	return t.Next
}

// SetPrev set prev time of this task
func (t *Task) SetPrev(now time.Time) {
	t.Prev = now
}

// GetPrev get prev time of this task
func (t *Task) GetPrev() time.Time {
	return t.Prev
}

// six columns mean：
//       second：0-59
//       minute：0-59
//       hour：1-23
//       day：1-31
//       month：1-12
//       week：0-6（0 means Sunday）

// SetCron some signals：
//       *： any time
//       ,：　 separate signal
//　　    －：duration
//       /n : do as n times of time duration
/////////////////////////////////////////////////////////
//	0/30 * * * * *                        every 30s
//	0 43 21 * * *                         21:43
//	0 15 05 * * * 　　                     05:15
//	0 0 17 * * *                          17:00
//	0 0 17 * * 1                           17:00 in every Monday
//	0 0,10 17 * * 0,2,3                   17:00 and 17:10 in every Sunday, Tuesday and Wednesday
//	0 0-10 17 1 * *                       17:00 to 17:10 in 1 min duration each time on the first day of month
//	0 0 0 1,15 * 1                        0:00 on the 1st day and 15th day of month
//	0 42 4 1 * * 　 　                     4:42 on the 1st day of month
//	0 0 21 * * 1-6　　                     21:00 from Monday to Saturday
//	0 0,10,20,30,40,50 * * * *　           every 10 min duration
//	0 */10 * * * * 　　　　　　              every 10 min duration
//	0 * 1 * * *　　　　　　　　               1:00 to 1:59 in 1 min duration each time
//	0 0 1 * * *　　　　　　　　               1:00
//	0 0 */1 * * *　　　　　　　               0 min of hour in 1 hour duration
//	0 0 * * * *　　　　　　　　               0 min of hour in 1 hour duration
//	0 2 8-20/3 * * *　　　　　　             8:02, 11:02, 14:02, 17:02, 20:02
//	0 30 5 1,15 * *　　　　　　              5:30 on the 1st day and 15th day of month
func (t *Task) SetCron(spec string) {
	t.Spec = t.parse(spec)
}

func (t *Task) parse(spec string) *Schedule {
	if len(spec) > 0 && spec[0] == '@' {
		return t.parseSpec(spec)
	}
	// Split on whitespace.  We require 5 or 6 fields.
	// (second) (minute) (hour) (day of month) (month) (day of week, optional)
	fields := strings.Fields(spec)
	if len(fields) != 5 && len(fields) != 6 {
		log.Panicf("Expected 5 or 6 fields, found %d: %s", len(fields), spec)
	}

	// If a sixth field is not provided (DayOfWeek), then it is equivalent to star.
	if len(fields) == 5 {
		fields = append(fields, "*")
	}

	schedule := &Schedule{
		Second: getField(fields[0], seconds),
		Minute: getField(fields[1], minutes),
		Hour:   getField(fields[2], hours),
		Day:    getField(fields[3], days),
		Month:  getField(fields[4], months),
		Week:   getField(fields[5], weeks),
	}

	return schedule
}

func (t *Task) parseSpec(spec string) *Schedule {
	switch spec {
	case "@yearly", "@annually":
		return &Schedule{
			Second: 1 << seconds.min,
			Minute: 1 << minutes.min,
			Hour:   1 << hours.min,
			Day:    1 << days.min,
			Month:  1 << months.min,
			Week:   all(weeks),
		}

	case "@monthly":
		return &Schedule{
			Second: 1 << seconds.min,
			Minute: 1 << minutes.min,
			Hour:   1 << hours.min,
			Day:    1 << days.min,
			Month:  all(months),
			Week:   all(weeks),
		}

	case "@weekly":
		return &Schedule{
			Second: 1 << seconds.min,
			Minute: 1 << minutes.min,
			Hour:   1 << hours.min,
			Day:    all(days),
			Month:  all(months),
			Week:   1 << weeks.min,
		}

	case "@daily", "@midnight":
		return &Schedule{
			Second: 1 << seconds.min,
			Minute: 1 << minutes.min,
			Hour:   1 << hours.min,
			Day:    all(days),
			Month:  all(months),
			Week:   all(weeks),
		}

	case "@hourly":
		return &Schedule{
			Second: 1 << seconds.min,
			Minute: 1 << minutes.min,
			Hour:   all(hours),
			Day:    all(days),
			Month:  all(months),
			Week:   all(weeks),
		}
	}
	log.Panicf("Unrecognized descriptor: %s", spec)
	return nil
}

// Next set schedule to next time
func (s *Schedule) Next(t time.Time) time.Time {

	// Start at the earliest possible time (the upcoming second).
	t = t.Add(1*time.Second - time.Duration(t.Nanosecond())*time.Nanosecond)

	// This flag indicates whether a field has been incremented.
	added := false

	// If no time is found within five years, return zero.
	yearLimit := t.Year() + 5

WRAP:
	if t.Year() > yearLimit {
		return time.Time{}
	}

	// Find the first applicable month.
	// If it's this month, then do nothing.
	for 1<<uint(t.Month())&s.Month == 0 {
		// If we have to add a month, reset the other parts to 0.
		if !added {
			added = true
			// Otherwise, set the date at the beginning (since the current time is irrelevant).
			t = time.Date(t.Year(), t.Month(), 1, 0, 0, 0, 0, t.Location())
		}
		t = t.AddDate(0, 1, 0)

		// Wrapped around.
		if t.Month() == time.January {
			goto WRAP
		}
	}

	// Now get a day in that month.
	for !dayMatches(s, t) {
		if !added {
			added = true
			t = time.Date(t.Year(), t.Month(), t.Day(), 0, 0, 0, 0, t.Location())
		}
		t = t.AddDate(0, 0, 1)

		if t.Day() == 1 {
			goto WRAP
		}
	}

	for 1<<uint(t.Hour())&s.Hour == 0 {
		if !added {
			added = true
			t = time.Date(t.Year(), t.Month(), t.Day(), t.Hour(), 0, 0, 0, t.Location())
		}
		t = t.Add(1 * time.Hour)

		if t.Hour() == 0 {
			goto WRAP
		}
	}

	for 1<<uint(t.Minute())&s.Minute == 0 {
		if !added {
			added = true
			t = time.Date(t.Year(), t.Month(), t.Day(), t.Hour(), t.Minute(), 0, 0, t.Location())
		}
		t = t.Add(1 * time.Minute)

		if t.Minute() == 0 {
			goto WRAP
		}
	}

	for 1<<uint(t.Second())&s.Second == 0 {
		if !added {
			added = true
			t = time.Date(t.Year(), t.Month(), t.Day(), t.Hour(), t.Minute(), t.Second(), 0, t.Location())
		}
		t = t.Add(1 * time.Second)

		if t.Second() == 0 {
			goto WRAP
		}
	}

	return t
}

func dayMatches(s *Schedule, t time.Time) bool {
	var (
		domMatch = 1<<uint(t.Day())&s.Day > 0
		dowMatch = 1<<uint(t.Weekday())&s.Week > 0
	)

	if s.Day&starBit > 0 || s.Week&starBit > 0 {
		return domMatch && dowMatch
	}
	return domMatch || dowMatch
}

// StartTask start all tasks
func StartTask() {
	taskLock.Lock()
	defer taskLock.Unlock()
	if isStart {
		//If already started， no need to start another goroutine.
		return
	}
	isStart = true
	go run()
}

func run() {
	now := time.Now().Local()
	for _, t := range AdminTaskList {
		t.SetNext(now)
	}

	for {
		// we only use RLock here because NewMapSorter copy the reference, do not change any thing
		taskLock.RLock()
		sortList := NewMapSorter(AdminTaskList)
		taskLock.RUnlock()
		sortList.Sort()
		var effective time.Time
		if len(AdminTaskList) == 0 || sortList.Vals[0].GetNext().IsZero() {
			// If there are no entries yet, just sleep - it still handles new entries
			// and stop requests.
			effective = now.AddDate(10, 0, 0)
		} else {
			effective = sortList.Vals[0].GetNext()
		}
		select {
		case now = <-time.After(effective.Sub(now)):
			// Run every entry whose next time was this effective time.
			for _, e := range sortList.Vals {
				if e.GetNext() != effective {
					break
				}
				go e.Run()
				e.SetPrev(e.GetNext())
				e.SetNext(effective)
			}
			continue
		case <-changed:
			now = time.Now().Local()
			taskLock.Lock()
			for _, t := range AdminTaskList {
				t.SetNext(now)
			}
			taskLock.Unlock()
			continue
		case <-stop:
			return
		}
	}
}

// StopTask stop all tasks
func StopTask() {
	taskLock.Lock()
	defer taskLock.Unlock()
	if isStart {
		isStart = false
		stop <- true
	}

}

// AddTask add task with name
func AddTask(taskName string, t Tasker) {
	taskLock.Lock()
	defer taskLock.Unlock()
	t.SetNext(time.Now().Local())
	AdminTaskList[taskName] = t
	if isStart {
		changed <- true
	}
}

// DeleteTask delete task with name
func DeleteTask(taskName string) {
	taskLock.Lock()
	defer taskLock.Unlock()
	delete(AdminTaskList, taskName)
	if isStart {
		changed <- true
	}
}

// MapSorter sort map for tasker
type MapSorter struct {
	Keys []string
	Vals []Tasker
}

// NewMapSorter create new tasker map
func NewMapSorter(m map[string]Tasker) *MapSorter {
	ms := &MapSorter{
		Keys: make([]string, 0, len(m)),
		Vals: make([]Tasker, 0, len(m)),
	}
	for k, v := range m {
		ms.Keys = append(ms.Keys, k)
		ms.Vals = append(ms.Vals, v)
	}
	return ms
}

// Sort sort tasker map
func (ms *MapSorter) Sort() {
	sort.Sort(ms)
}

func (ms *MapSorter) Len() int { return len(ms.Keys) }
func (ms *MapSorter) Less(i, j int) bool {
	if ms.Vals[i].GetNext().IsZero() {
		return false
	}
	if ms.Vals[j].GetNext().IsZero() {
		return true
	}
	return ms.Vals[i].GetNext().Before(ms.Vals[j].GetNext())
}
func (ms *MapSorter) Swap(i, j int) {
	ms.Vals[i], ms.Vals[j] = ms.Vals[j], ms.Vals[i]
	ms.Keys[i], ms.Keys[j] = ms.Keys[j], ms.Keys[i]
}

func getField(field string, r bounds) uint64 {
	// list = range {"," range}
	var bits uint64
	ranges := strings.FieldsFunc(field, func(r rune) bool { return r == ',' })
	for _, expr := range ranges {
		bits |= getRange(expr, r)
	}
	return bits
}

// getRange returns the bits indicated by the given expression:
//   number | number "-" number [ "/" number ]
func getRange(expr string, r bounds) uint64 {

	var (
		start, end, step uint
		rangeAndStep     = strings.Split(expr, "/")
		lowAndHigh       = strings.Split(rangeAndStep[0], "-")
		singleDigit      = len(lowAndHigh) == 1
	)

	var extraStar uint64
	if lowAndHigh[0] == "*" || lowAndHigh[0] == "?" {
		start = r.min
		end = r.max
		extraStar = starBit
	} else {
		start = parseIntOrName(lowAndHigh[0], r.names)
		switch len(lowAndHigh) {
		case 1:
			end = start
		case 2:
			end = parseIntOrName(lowAndHigh[1], r.names)
		default:
			log.Panicf("Too many hyphens: %s", expr)
		}
	}

	switch len(rangeAndStep) {
	case 1:
		step = 1
	case 2:
		step = mustParseInt(rangeAndStep[1])

		// Special handling: "N/step" means "N-max/step".
		if singleDigit {
			end = r.max
		}
	default:
		log.Panicf("Too many slashes: %s", expr)
	}

	if start < r.min {
		log.Panicf("Beginning of range (%d) below minimum (%d): %s", start, r.min, expr)
	}
	if end > r.max {
		log.Panicf("End of range (%d) above maximum (%d): %s", end, r.max, expr)
	}
	if start > end {
		log.Panicf("Beginning of range (%d) beyond end of range (%d): %s", start, end, expr)
	}

	return getBits(start, end, step) | extraStar
}

// parseIntOrName returns the (possibly-named) integer contained in expr.
func parseIntOrName(expr string, names map[string]uint) uint {
	if names != nil {
		if namedInt, ok := names[strings.ToLower(expr)]; ok {
			return namedInt
		}
	}
	return mustParseInt(expr)
}

// mustParseInt parses the given expression as an int or panics.
func mustParseInt(expr string) uint {
	num, err := strconv.Atoi(expr)
	if err != nil {
		log.Panicf("Failed to parse int from %s: %s", expr, err)
	}
	if num < 0 {
		log.Panicf("Negative number (%d) not allowed: %s", num, expr)
	}

	return uint(num)
}

// getBits sets all bits in the range [min, max], modulo the given step size.
func getBits(min, max, step uint) uint64 {
	var bits uint64

	// If step is 1, use shifts.
	if step == 1 {
		return ^(math.MaxUint64 << (max + 1)) & (math.MaxUint64 << min)
	}

	// Else, use a simple loop.
	for i := min; i <= max; i += step {
		bits |= 1 << i
	}
	return bits
}

// all returns all bits within the given bounds.  (plus the star bit)
func all(r bounds) uint64 {
	return getBits(r.min, r.max, 1) | starBit
}

func init() {
	AdminTaskList = make(map[string]Tasker)
	stop = make(chan bool)
	changed = make(chan bool)
}<|MERGE_RESOLUTION|>--- conflicted
+++ resolved
@@ -150,15 +150,9 @@
 func (t *Task) Run() error {
 	err := t.DoFunc()
 	if err != nil {
-<<<<<<< HEAD
-		if t.ErrLimit > 0 && t.ErrLimit > len(t.ErrList) {
-			t.ErrList = append(t.ErrList, &taskerr{t: t.Next, errinfo: err.Error()})
-		}
-=======
 		index := t.errCnt % t.ErrLimit
 		t.Errlist[index] = &taskerr{t: t.Next, errinfo: err.Error()}
 		t.errCnt++
->>>>>>> 93eb7c6b
 	}
 	return err
 }
