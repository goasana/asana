// Copyright 2019 asana Author. All Rights Reserved.
//
// Licensed under the Apache License, Version 2.0 (the "License");
// you may not use this file except in compliance with the License.
// You may obtain a copy of the License at
//
//      http://www.apache.org/licenses/LICENSE-2.0
//
// Unless required by applicable law or agreed to in writing, software
// distributed under the License is distributed on an "AS IS" BASIS,
// WITHOUT WARRANTIES OR CONDITIONS OF ANY KIND, either express or implied.
// See the License for the specific language governing permissions and
// limitations under the License.

package toolbox

import (
	"log"
	"math"
	"sort"
	"strconv"
	"strings"
	"sync"
	"time"
)

// bounds provides a range of acceptable values (plus a map of name to value).
type bounds struct {
	min, max uint
	names    map[string]uint
}

// The bounds for each field.
var (
	AdminTaskList map[string]Tasker
	taskLock      sync.Mutex
	stop          chan bool
	changed       chan bool
	isstart       bool
	seconds       = bounds{0, 59, nil}
	minutes       = bounds{0, 59, nil}
	hours         = bounds{0, 23, nil}
	days          = bounds{1, 31, nil}
	months        = bounds{1, 12, map[string]uint{
		"jan": 1,
		"feb": 2,
		"mar": 3,
		"apr": 4,
		"may": 5,
		"jun": 6,
		"jul": 7,
		"aug": 8,
		"sep": 9,
		"oct": 10,
		"nov": 11,
		"dec": 12,
	}}
	weeks = bounds{0, 6, map[string]uint{
		"sun": 0,
		"mon": 1,
		"tue": 2,
		"wed": 3,
		"thu": 4,
		"fri": 5,
		"sat": 6,
	}}
)

const (
	// Set the top bit if a star was included in the expression.
	starBit = 1 << 63
)

// Schedule time taks schedule
type Schedule struct {
	Second uint64
	Minute uint64
	Hour   uint64
	Day    uint64
	Month  uint64
	Week   uint64
}

// TaskFunc task func type
type TaskFunc func() error

// Tasker task interface
type Tasker interface {
	GetSpec() string
	GetStatus() string
	Run() error
	SetNext(time.Time)
	GetNext() time.Time
	SetPrev(time.Time)
	GetPrev() time.Time
}

// task error
type taskerr struct {
	t       time.Time
	errinfo string
}

// Task task struct
type Task struct {
	Taskname string
	Spec     *Schedule
	SpecStr  string
	DoFunc   TaskFunc
	Prev     time.Time
	Next     time.Time
	Errlist  []*taskerr // like errtime:errinfo
	ErrLimit int        // max length for the errlist, 0 stand for no limit
}

// NewTask add new task with name, time and func
func NewTask(tname string, spec string, f TaskFunc) *Task {

	task := &Task{
		Taskname: tname,
		DoFunc:   f,
		ErrLimit: 100,
		SpecStr:  spec,
	}
	task.SetCron(spec)
	return task
}

// GetSpec get spec string
func (t *Task) GetSpec() string {
	return t.SpecStr
}

// GetStatus get current task status
func (t *Task) GetStatus() string {
	var str string
	for _, v := range t.Errlist {
		str += v.t.String() + ":" + v.errinfo + "<br>"
	}
	return str
}

// Run run all tasks
func (t *Task) Run() error {
	err := t.DoFunc()
	if err != nil {
		if t.ErrLimit > 0 && t.ErrLimit > len(t.Errlist) {
			t.Errlist = append(t.Errlist, &taskerr{t: t.Next, errinfo: err.Error()})
		}
	}
	return err
}

// SetNext set next time for this task
func (t *Task) SetNext(now time.Time) {
	t.Next = t.Spec.Next(now)
}

// GetNext get the next call time of this task
func (t *Task) GetNext() time.Time {
	return t.Next
}

// SetPrev set prev time of this task
func (t *Task) SetPrev(now time.Time) {
	t.Prev = now
}

// GetPrev get prev time of this task
func (t *Task) GetPrev() time.Time {
	return t.Prev
}

// six columns mean：
//       second：0-59
//       minute：0-59
//       hour：1-23
//       day：1-31
//       month：1-12
//       week：0-6（0 means Sunday）

// SetCron some signals：
//       *： any time
//       ,：　 separate signal
//　　    －：duration
//       /n : do as n times of time duration
/////////////////////////////////////////////////////////
//	0/30 * * * * *                        every 30s
//	0 43 21 * * *                         21:43
//	0 15 05 * * * 　　                     05:15
//	0 0 17 * * *                          17:00
//	0 0 17 * * 1                           17:00 in every Monday
//	0 0,10 17 * * 0,2,3                   17:00 and 17:10 in every Sunday, Tuesday and Wednesday
//	0 0-10 17 1 * *                       17:00 to 17:10 in 1 min duration each time on the first day of month
//	0 0 0 1,15 * 1                        0:00 on the 1st day and 15th day of month
//	0 42 4 1 * * 　 　                     4:42 on the 1st day of month
//	0 0 21 * * 1-6　　                     21:00 from Monday to Saturday
//	0 0,10,20,30,40,50 * * * *　           every 10 min duration
//	0 */10 * * * * 　　　　　　              every 10 min duration
//	0 * 1 * * *　　　　　　　　               1:00 to 1:59 in 1 min duration each time
//	0 0 1 * * *　　　　　　　　               1:00
//	0 0 */1 * * *　　　　　　　               0 min of hour in 1 hour duration
//	0 0 * * * *　　　　　　　　               0 min of hour in 1 hour duration
//	0 2 8-20/3 * * *　　　　　　             8:02, 11:02, 14:02, 17:02, 20:02
//	0 30 5 1,15 * *　　　　　　              5:30 on the 1st day and 15th day of month
func (t *Task) SetCron(spec string) {
	t.Spec = t.parse(spec)
}

func (t *Task) parse(spec string) *Schedule {
	if len(spec) > 0 && spec[0] == '@' {
		return t.parseSpec(spec)
	}
	// Split on whitespace.  We require 5 or 6 fields.
	// (second) (minute) (hour) (day of month) (month) (day of week, optional)
	fields := strings.Fields(spec)
	if len(fields) != 5 && len(fields) != 6 {
		log.Panicf("Expected 5 or 6 fields, found %d: %s", len(fields), spec)
	}

	// If a sixth field is not provided (DayOfWeek), then it is equivalent to star.
	if len(fields) == 5 {
		fields = append(fields, "*")
	}

	schedule := &Schedule{
		Second: getField(fields[0], seconds),
		Minute: getField(fields[1], minutes),
		Hour:   getField(fields[2], hours),
		Day:    getField(fields[3], days),
		Month:  getField(fields[4], months),
		Week:   getField(fields[5], weeks),
	}

	return schedule
}

func (t *Task) parseSpec(spec string) *Schedule {
	switch spec {
	case "@yearly", "@annually":
		return &Schedule{
			Second: 1 << seconds.min,
			Minute: 1 << minutes.min,
			Hour:   1 << hours.min,
			Day:    1 << days.min,
			Month:  1 << months.min,
			Week:   all(weeks),
		}

	case "@monthly":
		return &Schedule{
			Second: 1 << seconds.min,
			Minute: 1 << minutes.min,
			Hour:   1 << hours.min,
			Day:    1 << days.min,
			Month:  all(months),
			Week:   all(weeks),
		}

	case "@weekly":
		return &Schedule{
			Second: 1 << seconds.min,
			Minute: 1 << minutes.min,
			Hour:   1 << hours.min,
			Day:    all(days),
			Month:  all(months),
			Week:   1 << weeks.min,
		}

	case "@daily", "@midnight":
		return &Schedule{
			Second: 1 << seconds.min,
			Minute: 1 << minutes.min,
			Hour:   1 << hours.min,
			Day:    all(days),
			Month:  all(months),
			Week:   all(weeks),
		}

	case "@hourly":
		return &Schedule{
			Second: 1 << seconds.min,
			Minute: 1 << minutes.min,
			Hour:   all(hours),
			Day:    all(days),
			Month:  all(months),
			Week:   all(weeks),
		}
	}
	log.Panicf("Unrecognized descriptor: %s", spec)
	return nil
}

// Next set schedule to next time
func (s *Schedule) Next(t time.Time) time.Time {

	// Start at the earliest possible time (the upcoming second).
	t = t.Add(1*time.Second - time.Duration(t.Nanosecond())*time.Nanosecond)

	// This flag indicates whether a field has been incremented.
	added := false

	// If no time is found within five years, return zero.
	yearLimit := t.Year() + 5

WRAP:
	if t.Year() > yearLimit {
		return time.Time{}
	}

	// Find the first applicable month.
	// If it's this month, then do nothing.
	for 1<<uint(t.Month())&s.Month == 0 {
		// If we have to add a month, reset the other parts to 0.
		if !added {
			added = true
			// Otherwise, set the date at the beginning (since the current time is irrelevant).
			t = time.Date(t.Year(), t.Month(), 1, 0, 0, 0, 0, t.Location())
		}
		t = t.AddDate(0, 1, 0)

		// Wrapped around.
		if t.Month() == time.January {
			goto WRAP
		}
	}

	// Now get a day in that month.
	for !dayMatches(s, t) {
		if !added {
			added = true
			t = time.Date(t.Year(), t.Month(), t.Day(), 0, 0, 0, 0, t.Location())
		}
		t = t.AddDate(0, 0, 1)

		if t.Day() == 1 {
			goto WRAP
		}
	}

	for 1<<uint(t.Hour())&s.Hour == 0 {
		if !added {
			added = true
			t = time.Date(t.Year(), t.Month(), t.Day(), t.Hour(), 0, 0, 0, t.Location())
		}
		t = t.Add(1 * time.Hour)

		if t.Hour() == 0 {
			goto WRAP
		}
	}

	for 1<<uint(t.Minute())&s.Minute == 0 {
		if !added {
			added = true
			t = time.Date(t.Year(), t.Month(), t.Day(), t.Hour(), t.Minute(), 0, 0, t.Location())
		}
		t = t.Add(1 * time.Minute)

		if t.Minute() == 0 {
			goto WRAP
		}
	}

	for 1<<uint(t.Second())&s.Second == 0 {
		if !added {
			added = true
			t = time.Date(t.Year(), t.Month(), t.Day(), t.Hour(), t.Minute(), t.Second(), 0, t.Location())
		}
		t = t.Add(1 * time.Second)

		if t.Second() == 0 {
			goto WRAP
		}
	}

	return t
}

func dayMatches(s *Schedule, t time.Time) bool {
	var (
		domMatch = 1<<uint(t.Day())&s.Day > 0
		dowMatch = 1<<uint(t.Weekday())&s.Week > 0
	)

	if s.Day&starBit > 0 || s.Week&starBit > 0 {
		return domMatch && dowMatch
	}
	return domMatch || dowMatch
}

// StartTask start all tasks
func StartTask() {
	taskLock.Lock()
	defer taskLock.Unlock()
	if isstart {
		//If already started， no need to start another goroutine.
		return
	}
	isstart = true
	go run()
}

func run() {
	now := time.Now().Local()
	for _, t := range AdminTaskList {
		t.SetNext(now)
	}

	for {
		sortList := NewMapSorter(AdminTaskList)
		sortList.Sort()
		var effective time.Time
		if len(AdminTaskList) == 0 || sortList.Vals[0].GetNext().IsZero() {
			// If there are no entries yet, just sleep - it still handles new entries
			// and stop requests.
			effective = now.AddDate(10, 0, 0)
		} else {
			effective = sortList.Vals[0].GetNext()
		}
		select {
		case now = <-time.After(effective.Sub(now)):
			// Run every entry whose next time was this effective time.
			for _, e := range sortList.Vals {
				if e.GetNext() != effective {
					break
				}
				go e.Run()
				e.SetPrev(e.GetNext())
				e.SetNext(effective)
			}
			continue
		case <-changed:
			now = time.Now().Local()
			for _, t := range AdminTaskList {
				t.SetNext(now)
			}
			continue
		case <-stop:
			return
		}
	}
}

// StopTask stop all tasks
func StopTask() {
	taskLock.Lock()
	defer taskLock.Unlock()
	if isstart {
		isstart = false
		stop <- true
	}

}

// AddTask add task with name
<<<<<<< HEAD
func AddTask(taskName string, t Tasker) {
=======
func AddTask(taskname string, t Tasker) {
	taskLock.Lock()
	defer taskLock.Unlock()
>>>>>>> 6123c727
	t.SetNext(time.Now().Local())
	AdminTaskList[taskName] = t
	if isstart {
		changed <- true
	}
}

// DeleteTask delete task with name
<<<<<<< HEAD
func DeleteTask(taskName string) {
	delete(AdminTaskList, taskName)
=======
func DeleteTask(taskname string) {
	taskLock.Lock()
	defer taskLock.Unlock()
	delete(AdminTaskList, taskname)
>>>>>>> 6123c727
	if isstart {
		changed <- true
	}
}

// MapSorter sort map for tasker
type MapSorter struct {
	Keys []string
	Vals []Tasker
}

// NewMapSorter create new tasker map
func NewMapSorter(m map[string]Tasker) *MapSorter {
	ms := &MapSorter{
		Keys: make([]string, 0, len(m)),
		Vals: make([]Tasker, 0, len(m)),
	}
	for k, v := range m {
		ms.Keys = append(ms.Keys, k)
		ms.Vals = append(ms.Vals, v)
	}
	return ms
}

// Sort sort tasker map
func (ms *MapSorter) Sort() {
	sort.Sort(ms)
}

func (ms *MapSorter) Len() int { return len(ms.Keys) }
func (ms *MapSorter) Less(i, j int) bool {
	if ms.Vals[i].GetNext().IsZero() {
		return false
	}
	if ms.Vals[j].GetNext().IsZero() {
		return true
	}
	return ms.Vals[i].GetNext().Before(ms.Vals[j].GetNext())
}
func (ms *MapSorter) Swap(i, j int) {
	ms.Vals[i], ms.Vals[j] = ms.Vals[j], ms.Vals[i]
	ms.Keys[i], ms.Keys[j] = ms.Keys[j], ms.Keys[i]
}

func getField(field string, r bounds) uint64 {
	// list = range {"," range}
	var bits uint64
	ranges := strings.FieldsFunc(field, func(r rune) bool { return r == ',' })
	for _, expr := range ranges {
		bits |= getRange(expr, r)
	}
	return bits
}

// getRange returns the bits indicated by the given expression:
//   number | number "-" number [ "/" number ]
func getRange(expr string, r bounds) uint64 {

	var (
		start, end, step uint
		rangeAndStep     = strings.Split(expr, "/")
		lowAndHigh       = strings.Split(rangeAndStep[0], "-")
		singleDigit      = len(lowAndHigh) == 1
	)

	var extrastar uint64
	if lowAndHigh[0] == "*" || lowAndHigh[0] == "?" {
		start = r.min
		end = r.max
		extrastar = starBit
	} else {
		start = parseIntOrName(lowAndHigh[0], r.names)
		switch len(lowAndHigh) {
		case 1:
			end = start
		case 2:
			end = parseIntOrName(lowAndHigh[1], r.names)
		default:
			log.Panicf("Too many hyphens: %s", expr)
		}
	}

	switch len(rangeAndStep) {
	case 1:
		step = 1
	case 2:
		step = mustParseInt(rangeAndStep[1])

		// Special handling: "N/step" means "N-max/step".
		if singleDigit {
			end = r.max
		}
	default:
		log.Panicf("Too many slashes: %s", expr)
	}

	if start < r.min {
		log.Panicf("Beginning of range (%d) below minimum (%d): %s", start, r.min, expr)
	}
	if end > r.max {
		log.Panicf("End of range (%d) above maximum (%d): %s", end, r.max, expr)
	}
	if start > end {
		log.Panicf("Beginning of range (%d) beyond end of range (%d): %s", start, end, expr)
	}

	return getBits(start, end, step) | extrastar
}

// parseIntOrName returns the (possibly-named) integer contained in expr.
func parseIntOrName(expr string, names map[string]uint) uint {
	if names != nil {
		if namedInt, ok := names[strings.ToLower(expr)]; ok {
			return namedInt
		}
	}
	return mustParseInt(expr)
}

// mustParseInt parses the given expression as an int or panics.
func mustParseInt(expr string) uint {
	num, err := strconv.Atoi(expr)
	if err != nil {
		log.Panicf("Failed to parse int from %s: %s", expr, err)
	}
	if num < 0 {
		log.Panicf("Negative number (%d) not allowed: %s", num, expr)
	}

	return uint(num)
}

// getBits sets all bits in the range [min, max], modulo the given step size.
func getBits(min, max, step uint) uint64 {
	var bits uint64

	// If step is 1, use shifts.
	if step == 1 {
		return ^(math.MaxUint64 << (max + 1)) & (math.MaxUint64 << min)
	}

	// Else, use a simple loop.
	for i := min; i <= max; i += step {
		bits |= 1 << i
	}
	return bits
}

// all returns all bits within the given bounds.  (plus the star bit)
func all(r bounds) uint64 {
	return getBits(r.min, r.max, 1) | starBit
}

func init() {
	AdminTaskList = make(map[string]Tasker)
	stop = make(chan bool)
	changed = make(chan bool)
}<|MERGE_RESOLUTION|>--- conflicted
+++ resolved
@@ -454,13 +454,9 @@
 }
 
 // AddTask add task with name
-<<<<<<< HEAD
 func AddTask(taskName string, t Tasker) {
-=======
-func AddTask(taskname string, t Tasker) {
 	taskLock.Lock()
 	defer taskLock.Unlock()
->>>>>>> 6123c727
 	t.SetNext(time.Now().Local())
 	AdminTaskList[taskName] = t
 	if isstart {
@@ -469,15 +465,10 @@
 }
 
 // DeleteTask delete task with name
-<<<<<<< HEAD
 func DeleteTask(taskName string) {
-	delete(AdminTaskList, taskName)
-=======
-func DeleteTask(taskname string) {
 	taskLock.Lock()
 	defer taskLock.Unlock()
-	delete(AdminTaskList, taskname)
->>>>>>> 6123c727
+	delete(AdminTaskList, taskName)
 	if isstart {
 		changed <- true
 	}
