--- conflicted
+++ resolved
@@ -67,14 +67,10 @@
 func (fc *FileCache) StartAndGC(config string) error {
 
 	cfg := make(map[string]string)
-<<<<<<< HEAD
-	_ = json.Decode([]byte(config), &cfg)
-=======
-	err := json.Unmarshal([]byte(config), &cfg)
+	err := json.Decode([]byte(config), &cfg)
 	if err != nil {
 		return err
 	}
->>>>>>> 6123c727
 	if _, ok := cfg["CachePath"]; !ok {
 		cfg["CachePath"] = FileCachePath
 	}
@@ -187,11 +183,7 @@
 	} else {
 		incr = data.(int) + 1
 	}
-<<<<<<< HEAD
-	_ = fc.Put(key, incr, FileCacheEmbedExpiry)
-=======
-	fc.Put(key, incr, time.Duration(fc.EmbedExpiry))
->>>>>>> 6123c727
+	_ = fc.Put(key, incr, time.Duration(fc.EmbedExpiry))
 	return nil
 }
 
@@ -204,11 +196,7 @@
 	} else {
 		decr = data.(int) - 1
 	}
-<<<<<<< HEAD
-	_ = fc.Put(key, decr, FileCacheEmbedExpiry)
-=======
-	fc.Put(key, decr, time.Duration(fc.EmbedExpiry))
->>>>>>> 6123c727
+	_ = fc.Put(key, decr, time.Duration(fc.EmbedExpiry))
 	return nil
 }
 
