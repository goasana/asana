--- conflicted
+++ resolved
@@ -24,20 +24,13 @@
 	"text/template"
 	"time"
 
-<<<<<<< HEAD
+	"github.com/prometheus/client_golang/prometheus/promhttp"
+
 	"github.com/goasana/asana/grace"
 	"github.com/goasana/asana/logs"
 	"github.com/goasana/asana/toolbox"
 	"github.com/goasana/asana/utils"
 	"github.com/goasana/config/encoder/json"
-=======
-	"github.com/prometheus/client_golang/prometheus/promhttp"
-
-	"github.com/astaxie/beego/grace"
-	"github.com/astaxie/beego/logs"
-	"github.com/astaxie/beego/toolbox"
-	"github.com/astaxie/beego/utils"
->>>>>>> 93eb7c6b
 )
 
 // AsanaAdminApp is the default adminApp used by admin module.
@@ -65,23 +58,14 @@
 	asanaAdminApp = &adminApp{
 		routers: make(map[string]http.HandlerFunc),
 	}
-<<<<<<< HEAD
+	// keep in mind that all data should be html escaped to avoid XSS attack
 	asanaAdminApp.Route("/", adminIndex)
 	asanaAdminApp.Route("/qps", qpsIndex)
 	asanaAdminApp.Route("/prof", profIndex)
 	asanaAdminApp.Route("/healthcheck", healthcheck)
 	asanaAdminApp.Route("/task", taskStatus)
 	asanaAdminApp.Route("/listconf", listConf)
-=======
-	// keep in mind that all data should be html escaped to avoid XSS attack
-	beeAdminApp.Route("/", adminIndex)
-	beeAdminApp.Route("/qps", qpsIndex)
-	beeAdminApp.Route("/prof", profIndex)
-	beeAdminApp.Route("/healthcheck", healthcheck)
-	beeAdminApp.Route("/task", taskStatus)
-	beeAdminApp.Route("/listconf", listConf)
-	beeAdminApp.Route("/metrics", promhttp.Handler().ServeHTTP)
->>>>>>> 93eb7c6b
+	asanaAdminApp.Route("/metrics", promhttp.Handler().ServeHTTP)
 	FilterMonitorFunc = func(string, string, time.Duration, string, int) bool { return true }
 }
 
@@ -126,12 +110,8 @@
 	case "conf":
 		m := make(M)
 		list("BConfig", BConfig, m)
-<<<<<<< HEAD
-		m["AppConfigPath"] = appConfigPath
-=======
 		m["AppConfigPath"] = template.HTMLEscapeString(appConfigPath)
 		m["AppConfigProvider"] = template.HTMLEscapeString(appConfigProvider)
->>>>>>> 93eb7c6b
 		tmpl := template.Must(template.New("dashboard").Parse(dashboardTpl))
 		tmpl = template.Must(tmpl.Parse(configTpl))
 		tmpl = template.Must(tmpl.Parse(defaultScriptsTpl))
@@ -300,13 +280,7 @@
 			http.Error(rw, err.Error(), http.StatusInternalServerError)
 			return
 		}
-<<<<<<< HEAD
-
-		rw.Header().Set("Content-Type", "application/json")
-		_, _ = rw.Write(dataJSON)
-=======
 		writeJSON(rw, dataJSON)
->>>>>>> 93eb7c6b
 		return
 	}
 
@@ -347,9 +321,6 @@
 		*resultList = append(*resultList, result)
 	}
 
-<<<<<<< HEAD
-	content["data"] = resultList
-=======
 	queryParams := r.URL.Query()
 	jsonFlag := queryParams.Get("json")
 	shouldReturnJSON, _ := strconv.ParseBool(jsonFlag)
@@ -366,8 +337,7 @@
 		return
 	}
 
-	content["Data"] = resultList
->>>>>>> 93eb7c6b
+	content["data"] = resultList
 	data["Content"] = content
 	data["Title"] = "Health Check"
 
@@ -409,15 +379,9 @@
 			if err := t.Run(); err != nil {
 				data["Message"] = []string{"error", template.HTMLEscapeString(fmt.Sprintf("%s", err))}
 			}
-<<<<<<< HEAD
-			data["Message"] = []string{"success", fmt.Sprintf("%s run success,Now the Status is <br>%s", taskName, t.GetStatus())}
+			data["Message"] = []string{"success", template.HTMLEscapeString(fmt.Sprintf("%s run success,Now the Status is <br>%s", taskName, t.GetStatus()))}
 		} else {
-			data["Message"] = []string{"warning", fmt.Sprintf("there's no task which named: %s", taskName)}
-=======
-			data["Message"] = []string{"success", template.HTMLEscapeString(fmt.Sprintf("%s run success,Now the Status is <br>%s", taskname, t.GetStatus()))}
-		} else {
-			data["Message"] = []string{"warning", template.HTMLEscapeString(fmt.Sprintf("there's no task which named: %s", taskname))}
->>>>>>> 93eb7c6b
+			data["Message"] = []string{"warning", template.HTMLEscapeString(fmt.Sprintf("there's no task which named: %s", taskName))}
 		}
 	}
 
@@ -433,17 +397,10 @@
 	}
 	for tName, tk := range toolbox.AdminTaskList {
 		result := []string{
-<<<<<<< HEAD
-			tName,
-			tk.GetSpec(),
-			tk.GetStatus(),
-			tk.GetPrev().String(),
-=======
 			template.HTMLEscapeString(tname),
 			template.HTMLEscapeString(tk.GetSpec()),
 			template.HTMLEscapeString(tk.GetStatus()),
 			template.HTMLEscapeString(tk.GetPrev().String()),
->>>>>>> 93eb7c6b
 		}
 		*resultList = append(*resultList, result)
 	}
