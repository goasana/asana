// Copyright 2019 asana Author. All Rights Reserved.
//
// Licensed under the Apache License, Version 2.0 (the "License");
// you may not use this file except in compliance with the License.
// You may obtain a copy of the License at
//
//      http://www.apache.org/licenses/LICENSE-2.0
//
// Unless required by applicable law or agreed to in writing, software
// distributed under the License is distributed on an "AS IS" BASIS,
// WITHOUT WARRANTIES OR CONDITIONS OF ANY KIND, either express or implied.
// See the License for the specific language governing permissions and
// limitations under the License.

package asana

import (
	"reflect"
	"testing"

	"github.com/goasana/framework/config"
	"github.com/goasana/framework/config/file"
	"github.com/goasana/framework/encoder"
	"github.com/goasana/framework/encoder/json"
)

func TestDefaults(t *testing.T) {
	if BConfig.WebConfig.FlashName != "BEEGO_FLASH" {
		t.Errorf("FlashName was not set to default.")
	}

	if BConfig.WebConfig.FlashSeparator != "BEEGOFLASH" {
		t.Errorf("FlashName was not set to default.")
	}
}

func TestAssignConfig_01(t *testing.T) {
	_BConfig := &Config{}
	_BConfig.AppName = "asana_test"
	jcf := file.NewConfigFile(config.Option{
		Encoder: encoder.GetEncoder("json"),
		SeparatorKeys: "::",
	})

	ac, _ := jcf.ParseData([]byte(`{"AppName":"asana_json"}`))
	assignSingleConfig(_BConfig, ac)
	if _BConfig.AppName != "asana_json" {
		t.Log(_BConfig)
		t.FailNow()
	}
}

func TestAssignConfig_02(t *testing.T) {
	_BConfig := &Config{}
	bs, _ := json.Encode(newBConfig(), false)

	jsonMap := M{}
	_ = json.Decode(bs, &jsonMap)

	configMap := M{}
	for k, v := range jsonMap {
		if reflect.TypeOf(v).Kind() == reflect.Map {
			for k1, v1 := range v.(M) {
				if reflect.TypeOf(v1).Kind() == reflect.Map {
					for k2, v2 := range v1.(M) {
						configMap[k2] = v2
					}
				} else {
					configMap[k1] = v1
				}
			}
		} else {
			configMap[k] = v
		}
	}
	configMap["MaxMemory"] = 1024
	configMap["Graceful"] = true
	configMap["XSRFExpire"] = 32
	configMap["SessionProviderConfig"] = "file"
	configMap["FileLineNum"] = true

	jcf := file.NewConfigFile(config.Option{
		Encoder: encoder.GetEncoder("json"),
		SeparatorKeys: "::",
	})
	bs, _ = json.Encode(configMap, false)
	ac, _ := jcf.ParseData(bs)

	for _, i := range []interface{}{_BConfig, &_BConfig.Listen, &_BConfig.WebConfig, &_BConfig.Log, &_BConfig.WebConfig.Session} {
		assignSingleConfig(i, ac)
	}

	if _BConfig.MaxMemory != 1024 {
		t.Log(_BConfig.MaxMemory)
		t.FailNow()
	}

	if !_BConfig.Listen.Graceful {
		t.Log(_BConfig.Listen.Graceful)
		t.FailNow()
	}

	if _BConfig.WebConfig.XSRFExpire != 32 {
		t.Log(_BConfig.WebConfig.XSRFExpire)
		t.FailNow()
	}

	if _BConfig.WebConfig.Session.SessionProviderConfig != "file" {
		t.Log(_BConfig.WebConfig.Session.SessionProviderConfig)
		t.FailNow()
	}

	if !_BConfig.Log.FileLineNum {
		t.Log(_BConfig.Log.FileLineNum)
		t.FailNow()
	}

}

func TestAssignConfig_03(t *testing.T) {
	jcf := file.NewConfigFile(config.Option{
		Encoder: encoder.GetEncoder("json"),
		SeparatorKeys: "::",
	})
<<<<<<< HEAD
	ac, _ := jcf.ParseData([]byte(`{"AppName":"beego"}`))
	_ = ac.Set("AppName", "test_app")
	_ = ac.Set("RunMode", "online")
	_ = ac.Set("StaticDir", "download:down download2:down2")
	_ = ac.Set("StaticExtensionsToGzip", ".css,.js,.html,.jpg,.png")
	_ = assignConfig(ac)
=======
	ac, _ := jcf.ParseData([]byte(`{"AppName":"asana"}`))
	ac.Set("AppName", "test_app")
	ac.Set("RunMode", "online")
	ac.Set("StaticDir", "download:down download2:down2")
	ac.Set("StaticExtensionsToGzip", ".css,.js,.html,.jpg,.png")
	assignConfig(ac)
>>>>>>> 396a6132

	//t.Logf("%#v", BConfig)

	if BConfig.AppName != "test_app" {
		t.FailNow()
	}

	if BConfig.RunMode != "online" {
		t.FailNow()
	}
	if BConfig.WebConfig.StaticDir["/download"] != "down" {
		t.FailNow()
	}
	if BConfig.WebConfig.StaticDir["/download2"] != "down2" {
		t.FailNow()
	}
	if len(BConfig.WebConfig.StaticExtensionsToGzip) != 5 {
		t.FailNow()
	}
}<|MERGE_RESOLUTION|>--- conflicted
+++ resolved
@@ -122,21 +122,12 @@
 		Encoder: encoder.GetEncoder("json"),
 		SeparatorKeys: "::",
 	})
-<<<<<<< HEAD
-	ac, _ := jcf.ParseData([]byte(`{"AppName":"beego"}`))
+	ac, _ := jcf.ParseData([]byte(`{"AppName":"asana"}`))
 	_ = ac.Set("AppName", "test_app")
 	_ = ac.Set("RunMode", "online")
 	_ = ac.Set("StaticDir", "download:down download2:down2")
 	_ = ac.Set("StaticExtensionsToGzip", ".css,.js,.html,.jpg,.png")
 	_ = assignConfig(ac)
-=======
-	ac, _ := jcf.ParseData([]byte(`{"AppName":"asana"}`))
-	ac.Set("AppName", "test_app")
-	ac.Set("RunMode", "online")
-	ac.Set("StaticDir", "download:down download2:down2")
-	ac.Set("StaticExtensionsToGzip", ".css,.js,.html,.jpg,.png")
-	assignConfig(ac)
->>>>>>> 396a6132
 
 	//t.Logf("%#v", BConfig)
 
