// Copyright 2019 asana Author. All Rights Reserved.
//
// Licensed under the Apache License, Version 2.0 (the "License");
// you may not use this file except in compliance with the License.
// You may obtain a copy of the License at
//
//      http://www.apache.org/licenses/LICENSE-2.0
//
// Unless required by applicable law or agreed to in writing, software
// distributed under the License is distributed on an "AS IS" BASIS,
// WITHOUT WARRANTIES OR CONDITIONS OF ANY KIND, either express or implied.
// See the License for the specific language governing permissions and
// limitations under the License.

// Package httplib is used as http.Client
// Usage:
//
// import "github.com/goasana/asana/httplib"
//
//	b := httplib.Post("http://asana.me/")
//	b.Param("username","asana")
//	b.Param("password","123456")
//	b.PostFile("uploadfile1", "httplib.pdf")
//	b.PostFile("uploadfile2", "httplib.txt")
//	str, err := b.String()
//	if err != nil {
//		t.Fatal(err)
//	}
//	fmt.Println(str)
//
//  more docs http://asana.me/docs/module/httplib.md
package httplib

import (
	"bytes"
	"compress/gzip"
	"context"
	"crypto/tls"
	"io"
	"io/ioutil"
	"log"
	"mime/multipart"
	"net"
	"net/http"
	"net/http/cookiejar"
	"net/http/httputil"
	"net/url"
	"os"
	"path"
	"strings"
	"sync"
	"time"

<<<<<<< HEAD
	"github.com/goasana/config/encoder/json"
	"github.com/goasana/config/encoder/xml"
	"github.com/goasana/config/encoder/yaml"
=======
	"gopkg.in/yaml.v2"
>>>>>>> 8f3d1c5f
)

var defaultSetting = AsanaHTTPSettings{
	UserAgent:        "asanaServer",
	ConnectTimeout:   60 * time.Second,
	ReadWriteTimeout: 60 * time.Second,
	Gzip:             true,
	DumpBody:         true,
}

var defaultCookieJar http.CookieJar
var settingMutex sync.Mutex

// createDefaultCookie creates a global cookiejar to store cookies.
func createDefaultCookie() {
	settingMutex.Lock()
	defer settingMutex.Unlock()
	defaultCookieJar, _ = cookiejar.New(nil)
}

// SetDefaultSetting Overwrite default settings
func SetDefaultSetting(setting AsanaHTTPSettings) {
	settingMutex.Lock()
	defer settingMutex.Unlock()
	defaultSetting = setting
}

// NewAsanaRequest return *AsanaHttpRequest with specific method
func NewAsanaRequest(rawURL, method string) *AsanaHTTPRequest {
	var resp http.Response
	u, err := url.Parse(rawURL)
	if err != nil {
		log.Println("Httplib:", err)
	}
	req := http.Request{
		URL:        u,
		Method:     method,
		Header:     make(http.Header),
		Proto:      "HTTP/1.1",
		ProtoMajor: 1,
		ProtoMinor: 1,
	}
	return &AsanaHTTPRequest{
		url:     rawURL,
		req:     &req,
		params:  map[string][]string{},
		files:   map[string]string{},
		setting: defaultSetting,
		resp:    &resp,
	}
}

// Get returns *AsanaHttpRequest with GET method.
func Get(url string) *AsanaHTTPRequest {
	return NewAsanaRequest(url, "GET")
}

// Post returns *AsanaHttpRequest with POST method.
func Post(url string) *AsanaHTTPRequest {
	return NewAsanaRequest(url, "POST")
}

// Put returns *AsanaHttpRequest with PUT method.
func Put(url string) *AsanaHTTPRequest {
	return NewAsanaRequest(url, "PUT")
}

// Delete returns *AsanaHttpRequest DELETE method.
func Delete(url string) *AsanaHTTPRequest {
	return NewAsanaRequest(url, "DELETE")
}

// Head returns *AsanaHttpRequest with HEAD method.
func Head(url string) *AsanaHTTPRequest {
	return NewAsanaRequest(url, "HEAD")
}

// AsanaHTTPSettings is the http.Client setting
type AsanaHTTPSettings struct {
	ShowDebug        bool
	UserAgent        string
	ConnectTimeout   time.Duration
	ReadWriteTimeout time.Duration
	TLSClientConfig  *tls.Config
	Proxy            func(*http.Request) (*url.URL, error)
	Transport        http.RoundTripper
	CheckRedirect    func(req *http.Request, via []*http.Request) error
	EnableCookie     bool
	Gzip             bool
	DumpBody         bool
	Retries          int // if set to -1 means will retry forever
}

// AsanaHTTPRequest provides more useful methods for requesting one url than http.HTTPRequest.
type AsanaHTTPRequest struct {
	url     string
	req     *http.Request
	params  map[string][]string
	files   map[string]string
	setting AsanaHTTPSettings
	resp    *http.Response
	body    []byte
	dump    []byte
}

// GetRequest return the request object
func (b *AsanaHTTPRequest) GetRequest() *http.Request {
	return b.req
}

// Setting Change request settings
func (b *AsanaHTTPRequest) Setting(setting AsanaHTTPSettings) *AsanaHTTPRequest {
	b.setting = setting
	return b
}

// SetBasicAuth sets the request's Authorization header to use HTTP Basic Authentication with the provided username and password.
func (b *AsanaHTTPRequest) SetBasicAuth(username, password string) *AsanaHTTPRequest {
	b.req.SetBasicAuth(username, password)
	return b
}

// SetEnableCookie sets enable/disable cookiejar
func (b *AsanaHTTPRequest) SetEnableCookie(enable bool) *AsanaHTTPRequest {
	b.setting.EnableCookie = enable
	return b
}

// SetUserAgent sets User-Agent header field
func (b *AsanaHTTPRequest) SetUserAgent(useragent string) *AsanaHTTPRequest {
	b.setting.UserAgent = useragent
	return b
}

// Debug sets show debug or not when executing request.
func (b *AsanaHTTPRequest) Debug(isdebug bool) *AsanaHTTPRequest {
	b.setting.ShowDebug = isdebug
	return b
}

// Retries sets Retries times.
// default is 0 means no retried.
// -1 means retried forever.
// others means retried times.
func (b *AsanaHTTPRequest) Retries(times int) *AsanaHTTPRequest {
	b.setting.Retries = times
	return b
}

// DumpBody setting whether need to Dump the Body.
func (b *AsanaHTTPRequest) DumpBody(isdump bool) *AsanaHTTPRequest {
	b.setting.DumpBody = isdump
	return b
}

// DumpRequest return the DumpRequest
func (b *AsanaHTTPRequest) DumpRequest() []byte {
	return b.dump
}

// SetTimeout sets connect time out and read-write time out for asanaRequest.
func (b *AsanaHTTPRequest) SetTimeout(connectTimeout, readWriteTimeout time.Duration) *AsanaHTTPRequest {
	b.setting.ConnectTimeout = connectTimeout
	b.setting.ReadWriteTimeout = readWriteTimeout
	return b
}

// SetTLSClientConfig sets tls connection configurations if visiting https url.
func (b *AsanaHTTPRequest) SetTLSClientConfig(config *tls.Config) *AsanaHTTPRequest {
	b.setting.TLSClientConfig = config
	return b
}

// Header add header item string in request.
func (b *AsanaHTTPRequest) Header(key, value string) *AsanaHTTPRequest {
	b.req.Header.Set(key, value)
	return b
}

// SetHost set the request host
func (b *AsanaHTTPRequest) SetHost(host string) *AsanaHTTPRequest {
	b.req.Host = host
	return b
}

// SetProtocolVersion Set the protocol version for incoming requests.
// Client requests always use HTTP/1.1.
func (b *AsanaHTTPRequest) SetProtocolVersion(vers string) *AsanaHTTPRequest {
	if len(vers) == 0 {
		vers = "HTTP/1.1"
	}

	major, minor, ok := http.ParseHTTPVersion(vers)
	if ok {
		b.req.Proto = vers
		b.req.ProtoMajor = major
		b.req.ProtoMinor = minor
	}

	return b
}

// SetCookie add cookie into request.
func (b *AsanaHTTPRequest) SetCookie(cookie *http.Cookie) *AsanaHTTPRequest {
	b.req.Header.Add("Cookie", cookie.String())
	return b
}

// SetTransport set the setting transport
func (b *AsanaHTTPRequest) SetTransport(transport http.RoundTripper) *AsanaHTTPRequest {
	b.setting.Transport = transport
	return b
}

// SetProxy set the http proxy
// example:
//
//	func(req *http.HTTPRequest) (*url.URL, error) {
// 		u, _ := url.ParseRequestURI("http://127.0.0.1:8118")
// 		return u, nil
// 	}
func (b *AsanaHTTPRequest) SetProxy(proxy func(*http.Request) (*url.URL, error)) *AsanaHTTPRequest {
	b.setting.Proxy = proxy
	return b
}

// SetCheckRedirect specifies the policy for handling redirects.
//
// If CheckRedirect is nil, the Client uses its default policy,
// which is to stop after 10 consecutive requests.
func (b *AsanaHTTPRequest) SetCheckRedirect(redirect func(req *http.Request, via []*http.Request) error) *AsanaHTTPRequest {
	b.setting.CheckRedirect = redirect
	return b
}

// Param adds query param in to request.
// params build query string as ?key1=value1&key2=value2...
func (b *AsanaHTTPRequest) Param(key, value string) *AsanaHTTPRequest {
	if param, ok := b.params[key]; ok {
		b.params[key] = append(param, value)
	} else {
		b.params[key] = []string{value}
	}
	return b
}

// PostFile add a post file to the request
func (b *AsanaHTTPRequest) PostFile(formname, filename string) *AsanaHTTPRequest {
	b.files[formname] = filename
	return b
}

// Body adds request raw body.
// it supports string and []byte.
func (b *AsanaHTTPRequest) Body(data interface{}) *AsanaHTTPRequest {
	switch t := data.(type) {
	case string:
		bf := bytes.NewBufferString(t)
		b.req.Body = ioutil.NopCloser(bf)
		b.req.ContentLength = int64(len(t))
	case []byte:
		bf := bytes.NewBuffer(t)
		b.req.Body = ioutil.NopCloser(bf)
		b.req.ContentLength = int64(len(t))
	}
	return b
}

// XMLBody adds request raw body encoding by XML.
func (b *AsanaHTTPRequest) XMLBody(obj interface{}) (*AsanaHTTPRequest, error) {
	if b.req.Body == nil && obj != nil {
		byts, err := xml.Encode(obj, false)
		if err != nil {
			return b, err
		}
		b.req.Body = ioutil.NopCloser(bytes.NewReader(byts))
		b.req.ContentLength = int64(len(byts))
		b.req.Header.Set("Content-Type", "application/xml")
	}
	return b, nil
}

// YAMLBody adds request raw body encoding by YAML.
func (b *AsanaHTTPRequest) YAMLBody(obj interface{}) (*AsanaHTTPRequest, error) {
	if b.req.Body == nil && obj != nil {
		byts, err := yaml.Encode(obj)
		if err != nil {
			return b, err
		}
		b.req.Body = ioutil.NopCloser(bytes.NewReader(byts))
		b.req.ContentLength = int64(len(byts))
		b.req.Header.Set("Content-Type", "application/x-yaml")
	}
	return b, nil
}

// JSONBody adds request raw body encoding by JSON.
func (b *AsanaHTTPRequest) JSONBody(obj interface{}) (*AsanaHTTPRequest, error) {
	if b.req.Body == nil && obj != nil {
		byts, err := json.Encode(obj, false)
		if err != nil {
			return b, err
		}
		b.req.Body = ioutil.NopCloser(bytes.NewReader(byts))
		b.req.ContentLength = int64(len(byts))
		b.req.Header.Set("Content-Type", "application/json")
	}
	return b, nil
}

func (b *AsanaHTTPRequest) buildURL(paramBody string) {
	// build GET url with query string
	if b.req.Method == "GET" && len(paramBody) > 0 {
		if strings.Contains(b.url, "?") {
			b.url += "&" + paramBody
		} else {
			b.url = b.url + "?" + paramBody
		}
		return
	}

	// build POST/PUT/PATCH url and body
	if (b.req.Method == "POST" || b.req.Method == "PUT" || b.req.Method == "PATCH" || b.req.Method == "DELETE") && b.req.Body == nil {
		// with files
		if len(b.files) > 0 {
			pr, pw := io.Pipe()
			bodyWriter := multipart.NewWriter(pw)
			go func() {
				for formName, filename := range b.files {
					fileWriter, err := bodyWriter.CreateFormFile(formName, filename)
					if err != nil {
						log.Println("Httplib:", err)
					}
					fh, err := os.Open(filename)
					if err != nil {
						log.Println("Httplib:", err)
					}
					// iocopy
					_, err = io.Copy(fileWriter, fh)
					_ = fh.Close()
					if err != nil {
						log.Println("Httplib:", err)
					}
				}
				for k, v := range b.params {
					for _, vv := range v {
						_ = bodyWriter.WriteField(k, vv)
					}
				}
				_ = bodyWriter.Close()
				_ = pw.Close()
			}()
			b.Header("Content-Type", bodyWriter.FormDataContentType())
			b.req.Body = ioutil.NopCloser(pr)
			return
		}

		// with params
		if len(paramBody) > 0 {
			b.Header("Content-Type", "application/x-www-form-urlencoded")
			b.Body(paramBody)
		}
	}
}

func (b *AsanaHTTPRequest) getResponse() (*http.Response, error) {
	if b.resp.StatusCode != 0 {
		return b.resp, nil
	}
	resp, err := b.DoRequest()
	if err != nil {
		return nil, err
	}
	b.resp = resp
	return resp, nil
}

// DoRequest will do the client.Do
func (b *AsanaHTTPRequest) DoRequest() (resp *http.Response, err error) {
	var paramBody string
	if len(b.params) > 0 {
		var buf bytes.Buffer
		for k, v := range b.params {
			for _, vv := range v {
				buf.WriteString(url.QueryEscape(k))
				buf.WriteByte('=')
				buf.WriteString(url.QueryEscape(vv))
				buf.WriteByte('&')
			}
		}
		paramBody = buf.String()
		paramBody = paramBody[0 : len(paramBody)-1]
	}

	b.buildURL(paramBody)
	urlParsed, err := url.Parse(b.url)
	if err != nil {
		return nil, err
	}

	b.req.URL = urlParsed

	trans := b.setting.Transport

	if trans == nil {
		// create default transport
		trans = &http.Transport{
			TLSClientConfig:     b.setting.TLSClientConfig,
			Proxy:               b.setting.Proxy,
			DialContext:         TimeoutDialer(b.setting.ConnectTimeout, b.setting.ReadWriteTimeout),
			MaxIdleConnsPerHost: 100,
		}
	} else {
		// if b.transport is *http.Transport then set the settings.
		if t, ok := trans.(*http.Transport); ok {
			if t.TLSClientConfig == nil {
				t.TLSClientConfig = b.setting.TLSClientConfig
			}
			if t.Proxy == nil {
				t.Proxy = b.setting.Proxy
			}
			if t.DialContext == nil {
				t.DialContext = TimeoutDialer(b.setting.ConnectTimeout, b.setting.ReadWriteTimeout)
			}
		}
	}

	var jar http.CookieJar
	if b.setting.EnableCookie {
		if defaultCookieJar == nil {
			createDefaultCookie()
		}
		jar = defaultCookieJar
	}

	client := &http.Client{
		Transport: trans,
		Jar:       jar,
	}

	if b.setting.UserAgent != "" && b.req.Header.Get("User-Agent") == "" {
		b.req.Header.Set("User-Agent", b.setting.UserAgent)
	}

	if b.setting.CheckRedirect != nil {
		client.CheckRedirect = b.setting.CheckRedirect
	}

	if b.setting.ShowDebug {
		dump, err := httputil.DumpRequest(b.req, b.setting.DumpBody)
		if err != nil {
			log.Println(err.Error())
		}
		b.dump = dump
	}
	// retries default value is 0, it will run once.
	// retries equal to -1, it will run forever until success
	// retries is setted, it will retries fixed times.
	for i := 0; b.setting.Retries == -1 || i <= b.setting.Retries; i++ {
		resp, err = client.Do(b.req)
		if err == nil {
			break
		}
	}
	return resp, err
}

// String returns the body string in response.
// it calls ResponseWriter inner.
func (b *AsanaHTTPRequest) String() (string, error) {
	data, err := b.Bytes()
	if err != nil {
		return "", err
	}

	return string(data), nil
}

// Bytes returns the body []byte in response.
// it calls ResponseWriter inner.
func (b *AsanaHTTPRequest) Bytes() ([]byte, error) {
	if b.body != nil {
		return b.body, nil
	}
	resp, err := b.getResponse()
	if err != nil {
		return nil, err
	}
	if resp.Body == nil {
		return nil, nil
	}
	defer resp.Body.Close()
	if b.setting.Gzip && resp.Header.Get("Content-Encoding") == "gzip" {
		reader, err := gzip.NewReader(resp.Body)
		if err != nil {
			return nil, err
		}
		b.body, err = ioutil.ReadAll(reader)
		return b.body, err
	}
	b.body, err = ioutil.ReadAll(resp.Body)
	return b.body, err
}

// ToFile saves the body data in response to one file.
<<<<<<< HEAD
// it calls ResponseWriter inner.
func (b *AsanaHTTPRequest) ToFile(filename string) error {
	f, err := os.Create(filename)
	if err != nil {
		return err
	}
	defer f.Close()

=======
// it calls Response inner.
func (b *BeegoHTTPRequest) ToFile(filename string) error {
>>>>>>> 8f3d1c5f
	resp, err := b.getResponse()
	if err != nil {
		return err
	}
	if resp.Body == nil {
		return nil
	}
	defer resp.Body.Close()
	err = pathExistAndMkdir(filename)
	if err != nil {
		return err
	}
	f, err := os.Create(filename)
	if err != nil {
		return err
	}
	defer f.Close()
	_, err = io.Copy(f, resp.Body)
	return err
}

//Check that the file directory exists, there is no automatically created
func pathExistAndMkdir(filename string) (err error) {
	filename = path.Dir(filename)
	_, err = os.Stat(filename)
	if err == nil {
		return nil
	}
	if os.IsNotExist(err) {
		err = os.MkdirAll(filename, os.ModePerm)
		if err == nil {
			return nil
		}
	}
	return err
}

// ToJSON returns the map that marshals from the body bytes as json in response .
// it calls ResponseWriter inner.
func (b *AsanaHTTPRequest) ToJSON(v interface{}) error {
	data, err := b.Bytes()
	if err != nil {
		return err
	}
	return json.Decode(data, v)
}

// ToXML returns the map that marshals from the body bytes as xml in response .
// it calls ResponseWriter inner.
func (b *AsanaHTTPRequest) ToXML(v interface{}) error {
	data, err := b.Bytes()
	if err != nil {
		return err
	}
	return xml.Decode(data, v)
}

// ToYAML returns the map that marshals from the body bytes as yaml in response .
// it calls ResponseWriter inner.
func (b *AsanaHTTPRequest) ToYAML(v interface{}) error {
	data, err := b.Bytes()
	if err != nil {
		return err
	}
	return yaml.Decode(data, v)
}

// Response executes request client gets response manually.
func (b *AsanaHTTPRequest) Response() (*http.Response, error) {
	return b.getResponse()
}

// TimeoutDialer returns functions of connection dialer with timeout settings for http.Transport Dial field.
func TimeoutDialer(cTimeout time.Duration, rwTimeout time.Duration) func(context context.Context, net, addr string) (c net.Conn, err error) {
	return func(context context.Context, network, addr string) (net.Conn, error) {
		conn, err := net.DialTimeout(network, addr, cTimeout)
		if err != nil {
			return nil, err
		}
		err = conn.SetDeadline(time.Now().Add(rwTimeout))
		return conn, err
	}
}<|MERGE_RESOLUTION|>--- conflicted
+++ resolved
@@ -51,13 +51,9 @@
 	"sync"
 	"time"
 
-<<<<<<< HEAD
 	"github.com/goasana/config/encoder/json"
 	"github.com/goasana/config/encoder/xml"
 	"github.com/goasana/config/encoder/yaml"
-=======
-	"gopkg.in/yaml.v2"
->>>>>>> 8f3d1c5f
 )
 
 var defaultSetting = AsanaHTTPSettings{
@@ -563,19 +559,8 @@
 }
 
 // ToFile saves the body data in response to one file.
-<<<<<<< HEAD
 // it calls ResponseWriter inner.
 func (b *AsanaHTTPRequest) ToFile(filename string) error {
-	f, err := os.Create(filename)
-	if err != nil {
-		return err
-	}
-	defer f.Close()
-
-=======
-// it calls Response inner.
-func (b *BeegoHTTPRequest) ToFile(filename string) error {
->>>>>>> 8f3d1c5f
 	resp, err := b.getResponse()
 	if err != nil {
 		return err
