--- conflicted
+++ resolved
@@ -359,10 +359,6 @@
 	)
 }
 
-<<<<<<< HEAD
-func responseError(rw http.ResponseWriter, _ *http.Request, errCode int, errContent string) {
-	t, _ := template.New("asanaerrortemp").Parse(errtpl)
-=======
 // show 413 Payload Too Large
 func payloadTooLarge(rw http.ResponseWriter, r *http.Request) {
 	responseError(rw, r,
@@ -377,9 +373,8 @@
 	)
 }
 
-func responseError(rw http.ResponseWriter, r *http.Request, errCode int, errContent string) {
-	t, _ := template.New("beegoerrortemp").Parse(errtpl)
->>>>>>> 93eb7c6b
+func responseError(rw http.ResponseWriter, _ *http.Request, errCode int, errContent string) {
+	t, _ := template.New("asanaerrortemp").Parse(errtpl)
 	data := M{
 		"Title":        http.StatusText(errCode),
 		"AsanaVersion": VERSION,
