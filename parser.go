// Copyright 2019 asana Author. All Rights Reserved.
//
// Licensed under the Apache License, Version 2.0 (the "License");
// you may not use this file except in compliance with the License.
// You may obtain a copy of the License at
//
//      http://www.apache.org/licenses/LICENSE-2.0
//
// Unless required by applicable law or agreed to in writing, software
// distributed under the License is distributed on an "AS IS" BASIS,
// WITHOUT WARRANTIES OR CONDITIONS OF ANY KIND, either express or implied.
// See the License for the specific language governing permissions and
// limitations under the License.

package asana

import (
	"errors"
	"fmt"
	"go/ast"
	"go/parser"
	"go/token"
	"io/ioutil"
	"os"
	"path/filepath"
	"regexp"
	"sort"
	"strconv"
	"strings"
	"unicode"

	"github.com/goasana/config/encoder/json"
	"github.com/goasana/asana/context/param"
	"github.com/goasana/asana/logs"
	"github.com/goasana/asana/utils"
)

var globalRouterTemplate = `package {{.routersDir}}

import (
	"github.com/goasana/asana"
	"github.com/goasana/asana/context/param"{{.globalImport}}
)

func init() {
{{.globalInfo}}
}
`

var (
	lastupdateFilename = "lastupdate.tmp"
	commentFilename    string
	pkgLastupdate      map[string]int64
	genInfoList        map[string][]ControllerComments

	routerHooks = map[string]int{
		"asana.BeforeStatic": BeforeStatic,
		"asana.BeforeRouter": BeforeRouter,
		"asana.BeforeExec":   BeforeExec,
		"asana.AfterExec":    AfterExec,
		"asana.FinishRouter": FinishRouter,
	}

	routerHooksMapping = map[int]string{
		BeforeStatic: "asana.BeforeStatic",
		BeforeRouter: "asana.BeforeRouter",
		BeforeExec:   "asana.BeforeExec",
		AfterExec:    "asana.AfterExec",
		FinishRouter: "asana.FinishRouter",
	}
)

const commentPrefix = "commentsRouter_"

func init() {
	pkgLastupdate = make(map[string]int64)
}

func parserPkg(pkgRealpath, pkgpath string) error {
	rep := strings.NewReplacer("\\", "_", "/", "_", ".", "_")
	commentFilename, _ = filepath.Rel(AppPath, pkgRealpath)
	commentFilename = commentPrefix + rep.Replace(commentFilename) + ".go"
	if !compareFile(pkgRealpath) {
		logs.Info(pkgRealpath + " no changed")
		return nil
	}
	genInfoList = make(map[string][]ControllerComments)
	fileSet := token.NewFileSet()
	astPkgs, err := parser.ParseDir(fileSet, pkgRealpath, func(info os.FileInfo) bool {
		name := info.Name()
		return !info.IsDir() && !strings.HasPrefix(name, ".") && strings.HasSuffix(name, ".go")
	}, parser.ParseComments)

	if err != nil {
		return err
	}
	for _, pkg := range astPkgs {
		for _, fl := range pkg.Files {
			for _, d := range fl.Decls {
				switch specDecl := d.(type) {
				case *ast.FuncDecl:
					if specDecl.Recv != nil {
						exp, ok := specDecl.Recv.List[0].Type.(*ast.StarExpr) // Check that the type is correct first beforing throwing to parser
						if ok {
							_ = parserComments(specDecl, fmt.Sprint(exp.X), pkgpath)
						}
					}
				}
			}
		}
	}
	genRouterCode(pkgRealpath)
	saveToFile(pkgRealpath)
	return nil
}

type parsedComment struct {
	routerPath string
	methods    []string
	params     map[string]parsedParam
	filters    []parsedFilter
	imports    []parsedImport
}

type parsedImport struct {
	importPath  string
	importAlias string
}

type parsedFilter struct {
	pattern string
	pos     int
	filter  string
	params  []bool
}

type parsedParam struct {
	name     string
	datatype string
	location string
	defValue string
	required bool
}

func parserComments(f *ast.FuncDecl, controllerName, pkgpath string) error {
	if f.Doc != nil {
		parsedComments, err := parseComment(f.Doc.List)
		if err != nil {
			return err
		}
		for _, parsedComment := range parsedComments {
			if parsedComment.routerPath != "" {
				key := pkgpath + ":" + controllerName
				cc := ControllerComments{}
				cc.Method = f.Name.String()
				cc.Router = parsedComment.routerPath
				cc.AllowHTTPMethods = parsedComment.methods
				cc.MethodParams = buildMethodParams(f.Type.Params.List, parsedComment)
				cc.FilterComments = buildFilters(parsedComment.filters)
				cc.ImportComments = buildImports(parsedComment.imports)
				genInfoList[key] = append(genInfoList[key], cc)
			}
		}
	}
	return nil
}

func buildImports(pis []parsedImport) []*ControllerImportComments {
	var importComments []*ControllerImportComments

	for _, pi := range pis {
		importComments = append(importComments, &ControllerImportComments{
			ImportPath:  pi.importPath,
			ImportAlias: pi.importAlias,
		})
	}

	return importComments
}

func buildFilters(pfs []parsedFilter) []*ControllerFilterComments {
	var filterComments []*ControllerFilterComments

	for _, pf := range pfs {
		var (
			returnOnOutput bool
			resetParams    bool
		)

		if len(pf.params) >= 1 {
			returnOnOutput = pf.params[0]
		}

		if len(pf.params) >= 2 {
			resetParams = pf.params[1]
		}

		filterComments = append(filterComments, &ControllerFilterComments{
			Filter:         pf.filter,
			Pattern:        pf.pattern,
			Pos:            pf.pos,
			ReturnOnOutput: returnOnOutput,
			ResetParams:    resetParams,
		})
	}

	return filterComments
}

func buildMethodParams(funcParams []*ast.Field, pc *parsedComment) []*param.MethodParam {
	result := make([]*param.MethodParam, 0, len(funcParams))
	for _, fparam := range funcParams {
		for _, pName := range fparam.Names {
			methodParam := buildMethodParam(fparam, pName.Name, pc)
			result = append(result, methodParam)
		}
	}
	return result
}

func buildMethodParam(_ *ast.Field, name string, pc *parsedComment) *param.MethodParam {
	var options []param.MethodParamOption
	if cparam, ok := pc.params[name]; ok {
		//Build param from comment info
		name = cparam.name
		if cparam.required {
			options = append(options, param.IsRequired)
		}
		switch cparam.location {
		case "body":
			options = append(options, param.InBody)
		case "header":
			options = append(options, param.InHeader)
		case "path":
			options = append(options, param.InPath)
		}
		if cparam.defValue != "" {
			options = append(options, param.Default(cparam.defValue))
		}
	} else {
		if paramInPath(name, pc.routerPath) {
			options = append(options, param.InPath)
		}
	}
	return param.New(name, options...)
}

func paramInPath(name, route string) bool {
	return strings.HasSuffix(route, ":"+name) ||
		strings.Contains(route, ":"+name+"/")
}

var routeRegex = regexp.MustCompile(`@router\s+(\S+)(?:\s+\[(\S+)\])?`)

func parseComment(lines []*ast.Comment) (pcs []*parsedComment, err error) {
	pcs = []*parsedComment{}
	params := map[string]parsedParam{}
	var filters []parsedFilter
	var imports []parsedImport

	for _, c := range lines {
		t := strings.TrimSpace(strings.TrimLeft(c.Text, "//"))
		if strings.HasPrefix(t, "@Param") {
			pv := getparams(strings.TrimSpace(strings.TrimLeft(t, "@Param")))
			if len(pv) < 4 {
				logs.Error("Invalid @Param format. Needs at least 4 parameters")
			}
			p := parsedParam{}
			names := strings.SplitN(pv[0], "=>", 2)
			p.name = names[0]
			funcParamName := p.name
			if len(names) > 1 {
				funcParamName = names[1]
			}
			p.location = pv[1]
			p.datatype = pv[2]
			switch len(pv) {
			case 5:
				p.required, _ = strconv.ParseBool(pv[3])
			case 6:
				p.defValue = pv[3]
				p.required, _ = strconv.ParseBool(pv[4])
			}
			params[funcParamName] = p
		}
	}

	for _, c := range lines {
		t := strings.TrimSpace(strings.TrimLeft(c.Text, "//"))
		if strings.HasPrefix(t, "@Import") {
			iv := getparams(strings.TrimSpace(strings.TrimLeft(t, "@Import")))
			if len(iv) == 0 || len(iv) > 2 {
				logs.Error("Invalid @Import format. Only accepts 1 or 2 parameters")
				continue
			}

			p := parsedImport{}
			p.importPath = iv[0]

			if len(iv) == 2 {
				p.importAlias = iv[1]
			}

			imports = append(imports, p)
		}
	}

filterLoop:
	for _, c := range lines {
		t := strings.TrimSpace(strings.TrimLeft(c.Text, "//"))
		if strings.HasPrefix(t, "@Filter") {
			fv := getparams(strings.TrimSpace(strings.TrimLeft(t, "@Filter")))
			if len(fv) < 3 {
				logs.Error("Invalid @Filter format. Needs at least 3 parameters")
				continue filterLoop
			}

			p := parsedFilter{}
			p.pattern = fv[0]
			posName := fv[1]
			if pos, exists := routerHooks[posName]; exists {
				p.pos = pos
			} else {
				logs.Error("Invalid @Filter pos: ", posName)
				continue filterLoop
			}

			p.filter = fv[2]
			fvParams := fv[3:]
			for _, fvParam := range fvParams {
				switch fvParam {
				case "true":
					p.params = append(p.params, true)
				case "false":
					p.params = append(p.params, false)
				default:
					logs.Error("Invalid @Filter param: ", fvParam)
					continue filterLoop
				}
			}

			filters = append(filters, p)
		}
	}

	for _, c := range lines {
		var pc = &parsedComment{}
		pc.params = params
		pc.filters = filters
		pc.imports = imports

		t := strings.TrimSpace(strings.TrimLeft(c.Text, "//"))
		if strings.HasPrefix(t, "@router") {
			t := strings.TrimSpace(strings.TrimLeft(c.Text, "//"))
			matches := routeRegex.FindStringSubmatch(t)
			if len(matches) == 3 {
				pc.routerPath = matches[1]
				methods := matches[2]
				if methods == "" {
					pc.methods = []string{"get"}
					//pc.hasGet = true
				} else {
					pc.methods = strings.Split(methods, ",")
					//pc.hasGet = strings.Contains(methods, "get")
				}
				pcs = append(pcs, pc)
			} else {
				return nil, errors.New("pouter information is missing")
			}
		}
	}
	return
}

// direct copy from asana\g_docs.go
// analysis params return []string
// @Param	query		form	 string	true		"The email for login"
// [query form string true "The email for login"]
func getparams(str string) []string {
	var s []rune
	var j int
	var start bool
	var r []string
	var quoted int8
	for _, c := range str {
		if unicode.IsSpace(c) && quoted == 0 {
			if !start {
				continue
			} else {
				start = false
				j++
				r = append(r, string(s))
				s = make([]rune, 0)
				continue
			}
		}

		start = true
		if c == '"' {
			quoted ^= 1
			continue
		}
		s = append(s, c)
	}
	if len(s) > 0 {
		r = append(r, string(s))
	}
	return r
}

func genRouterCode(pkgRealpath string) {
	_ = os.Mkdir(getRouterDir(pkgRealpath), 0755)
	logs.Info("generate router from comments")
	var (
		globalInfo   string
		globalImport string
		sortKey      []string
	)
	for k := range genInfoList {
		sortKey = append(sortKey, k)
	}
	sort.Strings(sortKey)
	for _, k := range sortKey {
		cList := genInfoList[k]
		sort.Sort(ControllerCommentsSlice(cList))
		for _, c := range cList {
			allMethod := "nil"
			if len(c.AllowHTTPMethods) > 0 {
				allMethod = "[]string{"
				for _, m := range c.AllowHTTPMethods {
					allMethod += `"` + m + `",`
				}
				allMethod = strings.TrimRight(allMethod, ",") + "}"
			}

			params := "nil"
			if len(c.Params) > 0 {
				params = "[]map[string]string{"
				for _, p := range c.Params {
					for k, v := range p {
						params = params + `map[string]string{` + k + `:"` + v + `"},`
					}
				}
				params = strings.TrimRight(params, ",") + "}"
			}

			methodParams := "param.Make("
			if len(c.MethodParams) > 0 {
				lines := make([]string, 0, len(c.MethodParams))
				for _, m := range c.MethodParams {
					lines = append(lines, fmt.Sprint(m))
				}
				methodParams += "\n				" +
					strings.Join(lines, ",\n				") +
					",\n			"
			}
			methodParams += ")"

			imports := ""
			if len(c.ImportComments) > 0 {
				for _, i := range c.ImportComments {
					var s string
					if i.ImportAlias != "" {
						s = fmt.Sprintf(`
	%s "%s"`, i.ImportAlias, i.ImportPath)
					} else {
						s = fmt.Sprintf(`
	"%s"`, i.ImportPath)
					}
					if !strings.Contains(globalImport, s) {
						imports += s
					}
				}
			}

			filters := ""
			if len(c.FilterComments) > 0 {
				for _, f := range c.FilterComments {
					filters += fmt.Sprintf(`                &asana.ControllerFilter{
                    Pattern: "%s",
                    Pos: %s,
                    Filter: %s,
                    ReturnOnOutput: %v,
                    ResetParams: %v,
                },`, f.Pattern, routerHooksMapping[f.Pos], f.Filter, f.ReturnOnOutput, f.ResetParams)
				}
			}

			if filters == "" {
				filters = "nil"
			} else {
				filters = fmt.Sprintf(`[]*asana.ControllerFilter{
%s
            }`, filters)
			}

			globalImport += imports

			globalInfo = globalInfo + `
    asana.GlobalControllerRouter["` + k + `"] = append(asana.GlobalControllerRouter["` + k + `"],
        asana.ControllerComments{
            Method: "` + strings.TrimSpace(c.Method) + `",
<<<<<<< HEAD
            ` + "Router: `" + c.Router + "`" + `,
            AllowHTTPMethods: ` + allMethod + `,
=======
            ` + `Router: "` + c.Router + `"` + `,
            AllowHTTPMethods: ` + allmethod + `,
>>>>>>> 93eb7c6b
            MethodParams: ` + methodParams + `,
            Filters: ` + filters + `,
            Params: ` + params + `})
`
		}
	}

	if globalInfo != "" {
		f, err := os.Create(filepath.Join(getRouterDir(pkgRealpath), commentFilename))
		if err != nil {
			panic(err)
		}
		defer f.Close()

		routersDir := AppConfig.Get("routersdir").String("routers")
		content := strings.Replace(globalRouterTemplate, "{{.globalInfo}}", globalInfo, -1)
		content = strings.Replace(content, "{{.routersDir}}", routersDir, -1)
		content = strings.Replace(content, "{{.globalImport}}", globalImport, -1)
		_, _ = f.WriteString(content)
	}
}

func compareFile(pkgRealpath string) bool {
	if !utils.FileExists(filepath.Join(getRouterDir(pkgRealpath), commentFilename)) {
		return true
	}
	if utils.FileExists(lastupdateFilename) {
		content, err := ioutil.ReadFile(lastupdateFilename)
		if err != nil {
			return true
		}
		_ = json.Decode(content, &pkgLastupdate)
		lastUpdate, err := getPathTime(pkgRealpath)
		if err != nil {
			return true
		}
		if v, ok := pkgLastupdate[pkgRealpath]; ok {
			if lastUpdate <= v {
				return false
			}
		}
	}
	return true
}

func saveToFile(pkgRealpath string) {
	lastUpdate, err := getPathTime(pkgRealpath)
	if err != nil {
		return
	}
	pkgLastupdate[pkgRealpath] = lastUpdate
	d, err := json.Encode(pkgLastupdate, false)
	if err != nil {
		return
	}
	_ = ioutil.WriteFile(lastupdateFilename, d, os.ModePerm)
}

func getPathTime(pkgRealpath string) (lastUpdate int64, err error) {
	fl, err := ioutil.ReadDir(pkgRealpath)
	if err != nil {
		return lastUpdate, err
	}
	for _, f := range fl {
		if lastUpdate < f.ModTime().UnixNano() {
			lastUpdate = f.ModTime().UnixNano()
		}
	}
	return lastUpdate, nil
}

func getRouterDir(pkgRealpath string) string {
	dir := filepath.Dir(pkgRealpath)
	for {
		routersDir := AppConfig.Get("routersdir").String("routers")
		d := filepath.Join(dir, routersDir)
		if utils.FileExists(d) {
			return d
		}

		if r, _ := filepath.Rel(dir, AppPath); r == "." {
			return d
		}
		// Parent dir.
		dir = filepath.Dir(dir)
	}
}<|MERGE_RESOLUTION|>--- conflicted
+++ resolved
@@ -500,13 +500,8 @@
     asana.GlobalControllerRouter["` + k + `"] = append(asana.GlobalControllerRouter["` + k + `"],
         asana.ControllerComments{
             Method: "` + strings.TrimSpace(c.Method) + `",
-<<<<<<< HEAD
-            ` + "Router: `" + c.Router + "`" + `,
+            ` + `Router: "` + c.Router + `"` + `,
             AllowHTTPMethods: ` + allMethod + `,
-=======
-            ` + `Router: "` + c.Router + `"` + `,
-            AllowHTTPMethods: ` + allmethod + `,
->>>>>>> 93eb7c6b
             MethodParams: ` + methodParams + `,
             Filters: ` + filters + `,
             Params: ` + params + `})
