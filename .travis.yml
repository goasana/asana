--- conflicted
+++ resolved
@@ -1,13 +1,8 @@
 language: go
 
 go:
-<<<<<<< HEAD
-  - "1.11.x"
+  - "1.13.x"
   - "1.12.x"
-
-=======
-  - "1.13.x"
->>>>>>> 2a6ceca8
 services:
   - redis-server
   - mysql
