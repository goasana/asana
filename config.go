// Copyright 2019 asana Author. All Rights Reserved.
//
// Licensed under the Apache License, Version 2.0 (the "License");
// you may not use this file except in compliance with the License.
// You may obtain a copy of the License at
//
//      http://www.apache.org/licenses/LICENSE-2.0
//
// Unless required by applicable law or agreed to in writing, software
// distributed under the License is distributed on an "AS IS" BASIS,
// WITHOUT WARRANTIES OR CONDITIONS OF ANY KIND, either express or implied.
// See the License for the specific language governing permissions and
// limitations under the License.

package asana

import (
	"fmt"
	"os"
	"path/filepath"
	"reflect"
	"runtime"
	"strings"

	"github.com/goasana/config"
	"github.com/goasana/config/encoder"
	_ "github.com/goasana/config/encoder/yaml" // Default parser
	"github.com/goasana/config/source"
	"github.com/goasana/config/source/file"
	"github.com/goasana/asana/context"
	"github.com/goasana/asana/logs"
	"github.com/goasana/asana/session"
	"github.com/goasana/asana/utils"
)

// Config is the main struct for BConfig
type Config struct {
	AppName             string //Application name
	RunMode             string //Running Mode: dev | prod
	RouterCaseSensitive bool
	ServerName          string
	RecoverPanic        bool
	RecoverFunc         func(*context.Context)
	CopyRequestBody     bool
	EnableGzip          bool
	MaxMemory           int64
	EnableErrorsShow    bool
	EnableErrorsRender  bool
	Listen              Listen
	WebConfig           WebConfig
	Log                 LogConfig
}

// Listen holds for http and https related config
type Listen struct {
	Graceful          bool // Graceful means use graceful module to start the server
	ServerTimeOut     int64
	ListenTCP4        bool
	EnableHTTP        bool
	HTTPAddr          string
	HTTPPort          int
	AutoTLS           bool
	Domains           []string
	TLSCacheDir       string
	EnableHTTPS       bool
	EnableMutualHTTPS bool
	HTTPSAddr         string
	HTTPSPort         int
	HTTPSCertFile     string
	HTTPSKeyFile      string
	TrustCaFile       string
	EnableAdmin       bool
	AdminAddr         string
	AdminPort         int
	EnableFcgi        bool
	EnableStdIo       bool // EnableStdIo works with EnableFcgi Use FCGI via standard I/O
}

// WebConfig holds web related config
type WebConfig struct {
	AutoRender             bool
	EnableDocs             bool
	FlashName              string
	FlashSeparator         string
	DirectoryIndex         bool
	StaticDir              map[string]string
	StaticExtensionsToGzip []string
	StaticCacheFileSize    int
	StaticCacheFileNum     int
	TemplateLeft           string
	TemplateRight          string
	ViewsPath              string
	EnableXSRF             bool
	XSRFKey                string
	XSRFExpire             int
	Session                SessionConfig
}

// SessionConfig holds session related config
type SessionConfig struct {
	SessionOn                    bool
	SessionProvider              string
	SessionName                  string
	SessionGCMaxLifetime         int64
	SessionProviderConfig        string
	SessionCookieLifeTime        int
	SessionAutoSetCookie         bool
	SessionDomain                string
	SessionDisableHTTPOnly       bool // used to allow for cross domain cookies/javascript cookies.
	SessionEnableSidInHTTPHeader bool // enable store/get the sessionId into/from http headers
	SessionNameInHTTPHeader      string
	SessionEnableSidInURLQuery   bool // enable get the sessionId from Url Query params
}

// LogConfig holds Log related config
type LogConfig struct {
	AccessLogs       bool
	EnableStaticLogs bool   //log static files requests default: false
	AccessLogsFormat string //access log format: JSON_FORMAT, APACHE_FORMAT or empty string
	FileLineNum      bool
	Outputs          map[string]string // Store Adaptor : config
}

var (
	// BConfig is the default config for Application
	BConfig *Config
	// AppConfig is the instance of Config, store the config information from file
	AppConfig *asanaAppConfig
	// AppPath is the absolute path to the app
	AppPath string
	// GlobalSessions is the instance for the session manager
	GlobalSessions *session.Manager

	// appConfigPath is the path to the config files
	appConfigPath string
<<<<<<< HEAD
=======
	// appConfigProvider is the provider for the config, default is ini
	appConfigProvider = "ini"
	// WorkPath is the absolute path to project root directory
	WorkPath string
>>>>>>> 93eb7c6b
)

func init() {
	BConfig = newBConfig()
	var err error
	if AppPath, err = filepath.Abs(filepath.Dir(os.Args[0])); err != nil {
		panic(err)
	}
	WorkPath, err = os.Getwd()
	if err != nil {
		panic(err)
	}
	var filename = "app.yaml"
	if os.Getenv("ASANA_RUNMODE") != "" {
		filename = os.Getenv("ASANA_RUNMODE") + ".app.yaml"
	}
	appConfigPath = filepath.Join(WorkPath, "conf", filename)
	if !utils.FileExists(appConfigPath) {
		appConfigPath = filepath.Join(AppPath, "conf", filename)
		if !utils.FileExists(appConfigPath) {
			AppConfig = &asanaAppConfig{Config: config.NewConfig()}
			return
		}
	}

	s := file.NewSource(file.WithPath(appConfigPath),
		source.WithEncoder(
			encoder.GetEncoder(strings.Replace(filepath.Ext(appConfigPath), ".", "", 1)),
		),
	)
	if err = parseConfig(s); err != nil {
		panic(err)
	}
}

func recoverPanic(ctx *context.Context) {
	if err := recover(); err != nil {
		if err == ErrAbort {
			return
		}
		if !BConfig.RecoverPanic {
			panic(err)
		}
		if BConfig.EnableErrorsShow {
			if _, ok := ErrorMaps[fmt.Sprint(err)]; ok {
				exception(fmt.Sprint(err), ctx)
				return
			}
		}
		var stack string
		logs.Critical("the request url is ", ctx.URL())
		logs.Critical("Handler crashed with error", err)
		for i := 1; ; i++ {
			_, file, line, ok := runtime.Caller(i)
			if !ok {
				break
			}
			logs.Critical(fmt.Sprintf("%s:%d", file, line))
			stack = stack + fmt.Sprintln(fmt.Sprintf("%s:%d", file, line))
		}
		if BConfig.RunMode == DEV && BConfig.EnableErrorsRender {
			showErr(err, ctx, stack)
		}
		if ctx.GetStatus() != 0 {
			ctx.ResponseWriter.WriteHeader(ctx.GetStatus())
		} else {
			ctx.ResponseWriter.WriteHeader(500)
		}
	}
}

func newBConfig() *Config {
	return &Config{
		AppName:             "asana",
		RunMode:             PROD,
		RouterCaseSensitive: true,
		ServerName:          "asanaServer:" + VERSION,
		RecoverPanic:        true,
		RecoverFunc:         recoverPanic,
		CopyRequestBody:     false,
		EnableGzip:          false,
		MaxMemory:           1 << 26, //64MB
		EnableErrorsShow:    true,
		EnableErrorsRender:  true,
		Listen: Listen{
			Graceful:      false,
			ServerTimeOut: 0,
			ListenTCP4:    false,
			EnableHTTP:    true,
			AutoTLS:       false,
			Domains:       []string{},
			TLSCacheDir:   ".",
			HTTPAddr:      "",
			HTTPPort:      8080,
			EnableHTTPS:   false,
			HTTPSAddr:     "",
			HTTPSPort:     10443,
			HTTPSCertFile: "",
			HTTPSKeyFile:  "",
			EnableAdmin:   false,
			AdminAddr:     "",
			AdminPort:     8088,
			EnableFcgi:    false,
			EnableStdIo:   false,
		},
		WebConfig: WebConfig{
			AutoRender:             true,
			EnableDocs:             false,
			FlashName:              "ASANA_FLASH",
			FlashSeparator:         "ASANAFLASH",
			DirectoryIndex:         false,
			StaticDir:              map[string]string{"/static": "static"},
			StaticExtensionsToGzip: []string{".css", ".js"},
			StaticCacheFileSize:    1024 * 100,
			StaticCacheFileNum:     1000,
			TemplateLeft:           "{{",
			TemplateRight:          "}}",
			ViewsPath:              "views",
			EnableXSRF:             false,
			XSRFKey:                "asanaxsrf",
			XSRFExpire:             0,
			Session: SessionConfig{
				SessionOn:                    false,
				SessionProvider:              "memory",
				SessionName:                  "asanasessionID",
				SessionGCMaxLifetime:         3600,
				SessionProviderConfig:        "",
				SessionDisableHTTPOnly:       false,
				SessionCookieLifeTime:        0, //set cookie default is the browser life
				SessionAutoSetCookie:         true,
				SessionDomain:                "",
				SessionEnableSidInHTTPHeader: false, // enable store/get the sessionId into/from http headers
				SessionNameInHTTPHeader:      "Asanasessionid",
				SessionEnableSidInURLQuery:   false, // enable get the sessionId from Url Query params
			},
		},
		Log: LogConfig{
			AccessLogs:       false,
			EnableStaticLogs: false,
			AccessLogsFormat: "APACHE_FORMAT",
			FileLineNum:      true,
			Outputs:          map[string]string{"console": ""},
		},
	}
}

// now only support ini, next will support json.
func parseConfig(source source.Source) (err error) {
	AppConfig, err = newAppConfig(source)
	if err != nil {
		return err
	}
	return assignConfig(AppConfig)
}

func assignConfig(ac config.Config) error {
	for _, i := range []interface{}{BConfig, &BConfig.Listen, &BConfig.WebConfig, &BConfig.Log, &BConfig.WebConfig.Session} {
		assignSingleConfig(i, ac)
	}
	// set the run mode first
	if envRunMode := os.Getenv("ASANA_RUNMODE"); envRunMode != "" {
		BConfig.RunMode = envRunMode
	} else if runMode := ac.Get("RunMode").String(""); runMode != "" {
		BConfig.RunMode = runMode
	}

	if sd := ac.Get("StaticDir").String(""); sd != "" {
		BConfig.WebConfig.StaticDir = map[string]string{}
		sds := strings.Fields(sd)
		for _, v := range sds {
			if url2fsmap := strings.SplitN(v, ":", 2); len(url2fsmap) == 2 {
				BConfig.WebConfig.StaticDir["/"+strings.Trim(url2fsmap[0], "/")] = url2fsmap[1]
			} else {
				BConfig.WebConfig.StaticDir["/"+strings.Trim(url2fsmap[0], "/")] = url2fsmap[0]
			}
		}
	}

	if sgz := ac.Get("StaticExtensionsToGzip").String(""); sgz != "" {
		extensions := strings.Split(sgz, ",")
		var fileExts []string
		for _, ext := range extensions {
			ext = strings.TrimSpace(ext)
			if ext == "" {
				continue
			}
			if !strings.HasPrefix(ext, ".") {
				ext = "." + ext
			}
			fileExts = append(fileExts, ext)
		}
		if len(fileExts) > 0 {
			BConfig.WebConfig.StaticExtensionsToGzip = fileExts
		}
	}

<<<<<<< HEAD
	if lo := ac.Get("LogOutputs").String(""); lo != "" {
=======
	if sfs, err := ac.Int("StaticCacheFileSize"); err == nil {
		BConfig.WebConfig.StaticCacheFileSize = sfs
	}

	if sfn, err := ac.Int("StaticCacheFileNum"); err == nil {
		BConfig.WebConfig.StaticCacheFileNum = sfn
	}

	if lo := ac.String("LogOutputs"); lo != "" {
>>>>>>> 93eb7c6b
		// if lo is not nil or empty
		// means user has set his own LogOutputs
		// clear the default setting to BConfig.Log.Outputs
		BConfig.Log.Outputs = make(map[string]string)
		los := strings.Split(lo, ";")
		for _, v := range los {
			if logType2Config := strings.SplitN(v, ",", 2); len(logType2Config) == 2 {
				BConfig.Log.Outputs[logType2Config[0]] = logType2Config[1]
			} else {
				continue
			}
		}
	}

	//init log
	logs.Reset()
	for adaptor, conf := range BConfig.Log.Outputs {
		err := logs.SetLogger(adaptor, conf)
		if err != nil {
			_, _ = fmt.Fprintln(os.Stderr, fmt.Sprintf("%s with the config %q got err:%s", adaptor, conf, err.Error()))
		}
	}
	logs.SetLogFuncCall(BConfig.Log.FileLineNum)

	return nil
}

func assignSingleConfig(p interface{}, ac config.Config) {
	pt := reflect.TypeOf(p)
	if pt.Kind() != reflect.Ptr {
		return
	}
	pt = pt.Elem()
	if pt.Kind() != reflect.Struct {
		return
	}
	pv := reflect.ValueOf(p).Elem()

	for i := 0; i < pt.NumField(); i++ {
		pf := pv.Field(i)
		if !pf.CanSet() {
			continue
		}
		name := pt.Field(i).Name
		kind := pf.Kind()
		switch kind {
		case reflect.String:
			valS := ac.Get(name).String(pf.String())
			pf.SetString(valS)
		case reflect.Int, reflect.Int64:
			pf.SetInt(ac.Get(name).Int64(pf.Int()))
		case reflect.Bool:
			pf.SetBool(ac.Get(name).Bool(pf.Bool()))
		case reflect.Float64:
			pf.SetFloat(ac.Get(name).Float64(pf.Float()))
		case reflect.Struct:
		default:
			//do nothing here
		}
	}
}

// LoadAppConfig allow developer to apply a config
func LoadAppConfig(source source.Source) error {
	return parseConfig(source)
}

type asanaAppConfig struct {
	config.Config
}

func newAppConfig(source source.Source) (*asanaAppConfig, error) {
	conf := config.NewConfig()

<<<<<<< HEAD
	err := conf.Load(source)
=======
func (b *beegoAppConfig) Set(key, val string) error {
	if err := b.innerConfig.Set(BConfig.RunMode+"::"+key, val); err != nil {
		return b.innerConfig.Set(key, val)
	}
	return nil
}

func (b *beegoAppConfig) String(key string) string {
	if v := b.innerConfig.String(BConfig.RunMode + "::" + key); v != "" {
		return v
	}
	return b.innerConfig.String(key)
}

func (b *beegoAppConfig) Strings(key string) []string {
	if v := b.innerConfig.Strings(BConfig.RunMode + "::" + key); len(v) > 0 {
		return v
	}
	return b.innerConfig.Strings(key)
}
>>>>>>> 93eb7c6b

	if err != nil {
		return nil, err
	}
	return &asanaAppConfig{conf}, nil
}<|MERGE_RESOLUTION|>--- conflicted
+++ resolved
@@ -133,13 +133,10 @@
 
 	// appConfigPath is the path to the config files
 	appConfigPath string
-<<<<<<< HEAD
-=======
 	// appConfigProvider is the provider for the config, default is ini
 	appConfigProvider = "ini"
 	// WorkPath is the absolute path to project root directory
 	WorkPath string
->>>>>>> 93eb7c6b
 )
 
 func init() {
@@ -336,9 +333,6 @@
 		}
 	}
 
-<<<<<<< HEAD
-	if lo := ac.Get("LogOutputs").String(""); lo != "" {
-=======
 	if sfs, err := ac.Int("StaticCacheFileSize"); err == nil {
 		BConfig.WebConfig.StaticCacheFileSize = sfs
 	}
@@ -347,8 +341,7 @@
 		BConfig.WebConfig.StaticCacheFileNum = sfn
 	}
 
-	if lo := ac.String("LogOutputs"); lo != "" {
->>>>>>> 93eb7c6b
+	if lo := ac.Get("LogOutputs").String(""); lo != "" {
 		// if lo is not nil or empty
 		// means user has set his own LogOutputs
 		// clear the default setting to BConfig.Log.Outputs
@@ -423,30 +416,7 @@
 func newAppConfig(source source.Source) (*asanaAppConfig, error) {
 	conf := config.NewConfig()
 
-<<<<<<< HEAD
 	err := conf.Load(source)
-=======
-func (b *beegoAppConfig) Set(key, val string) error {
-	if err := b.innerConfig.Set(BConfig.RunMode+"::"+key, val); err != nil {
-		return b.innerConfig.Set(key, val)
-	}
-	return nil
-}
-
-func (b *beegoAppConfig) String(key string) string {
-	if v := b.innerConfig.String(BConfig.RunMode + "::" + key); v != "" {
-		return v
-	}
-	return b.innerConfig.String(key)
-}
-
-func (b *beegoAppConfig) Strings(key string) []string {
-	if v := b.innerConfig.Strings(BConfig.RunMode + "::" + key); len(v) > 0 {
-		return v
-	}
-	return b.innerConfig.Strings(key)
-}
->>>>>>> 93eb7c6b
 
 	if err != nil {
 		return nil, err
