// Copyright 2019 asana Author. All Rights Reserved.
//
// Licensed under the Apache License, Version 2.0 (the "License");
// you may not use this file except in compliance with the License.
// You may obtain a copy of the License at
//
//      http://www.apache.org/licenses/LICENSE-2.0
//
// Unless required by applicable law or agreed to in writing, software
// distributed under the License is distributed on an "AS IS" BASIS,
// WITHOUT WARRANTIES OR CONDITIONS OF ANY KIND, either express or implied.
// See the License for the specific language governing permissions and
// limitations under the License.

package validation

import (
	"fmt"
	"reflect"
	"regexp"
	"strconv"
	"strings"
)

const (
	// ValidTag struct tag
	ValidTag = "valid"

<<<<<<< HEAD
	wordSize = 32 << (^uint(0) >> 32 & 1)
=======
	LabelTag = "label"

	wordsize = 32 << (^uint(0) >> 32 & 1)
>>>>>>> 8f3d1c5f
)

var (
	// key: function name
	// value: the number of parameters
	funcs = make(Funcs)

	// doesn't belong to validation functions
	unFuncs = map[string]bool{
		"Clear":     true,
		"HasErrors": true,
		"ErrorMap":  true,
		"Error":     true,
		"apply":     true,
		"Check":     true,
		"Valid":     true,
		"NoMatch":   true,
	}
	// ErrInt64On32 show 32 bit platform not support int64
	ErrInt64On32 = fmt.Errorf("not support int64 on 32-bit platform")
)

func init() {
	v := &Validation{}
	t := reflect.TypeOf(v)
	for i := 0; i < t.NumMethod(); i++ {
		m := t.Method(i)
		if !unFuncs[m.Name] {
			funcs[m.Name] = m.Func
		}
	}
}

// CustomFunc is for custom validate function
type CustomFunc func(v *Validation, obj interface{}, key string)

// AddCustomFunc Add a custom function to validation
// The name can not be:
//   Clear
//   HasErrors
//   ErrorMap
//   Error
//   Check
//   Valid
//   NoMatch
// If the name is same with exists function, it will replace the origin valid function
func AddCustomFunc(name string, f CustomFunc) error {
	if unFuncs[name] {
		return fmt.Errorf("invalid function name: %s", name)
	}

	funcs[name] = reflect.ValueOf(f)
	return nil
}

// ValidFunc Valid function type
type ValidFunc struct {
	Name   string
	Params []interface{}
}

// Funcs Validate function map
type Funcs map[string]reflect.Value

// Call validate values with named type string
func (f Funcs) Call(name string, params ...interface{}) (result []reflect.Value, err error) {
	defer func() {
		if r := recover(); r != nil {
			err = fmt.Errorf("%v", r)
		}
	}()
	if _, ok := f[name]; !ok {
		err = fmt.Errorf("%s does not exist", name)
		return
	}
	if len(params) != f[name].Type().NumIn() {
		err = fmt.Errorf("the number of params is not adapted")
		return
	}
	in := make([]reflect.Value, len(params))
	for k, param := range params {
		in[k] = reflect.ValueOf(param)
	}
	result = f[name].Call(in)
	return
}

func isStruct(t reflect.Type) bool {
	return t.Kind() == reflect.Struct
}

func isStructPtr(t reflect.Type) bool {
	return t.Kind() == reflect.Ptr && t.Elem().Kind() == reflect.Struct
}

func getValidFuncs(f reflect.StructField) (vfs []ValidFunc, err error) {
	tag := f.Tag.Get(ValidTag)
	label := f.Tag.Get(LabelTag)
	if len(tag) == 0 {
		return
	}
	if vfs, tag, err = getRegFuncs(tag, f.Name); err != nil {
		return
	}
	fs := strings.Split(tag, ";")
	for _, vfunc := range fs {
		var vf ValidFunc
		if len(vfunc) == 0 {
			continue
		}
		vf, err = parseFunc(vfunc, f.Name, label)
		if err != nil {
			return
		}
		vfs = append(vfs, vf)
	}
	return
}

// Get Match function
// May be get NoMatch function in the future
func getRegFuncs(tag, key string) (vfs []ValidFunc, str string, err error) {
	tag = strings.TrimSpace(tag)
	index := strings.Index(tag, "Match(/")
	if index == -1 {
		str = tag
		return
	}
	end := strings.LastIndex(tag, "/)")
	if end < index {
		err = fmt.Errorf("invalid Match function")
		return
	}
	reg, err := regexp.Compile(tag[index+len("Match(/") : end])
	if err != nil {
		return
	}
	vfs = []ValidFunc{{"Match", []interface{}{reg, key + ".Match"}}}
	str = strings.TrimSpace(tag[:index]) + strings.TrimSpace(tag[end+len("/)"):])
	return
}

func parseFunc(vfunc, key string, label string) (v ValidFunc, err error) {
	defer func() {
		if r := recover(); r != nil {
			err = fmt.Errorf("%v", r)
		}
	}()

	vfunc = strings.TrimSpace(vfunc)
	start := strings.Index(vfunc, "(")
	var num int

	// doesn't need parameter valid function
	if start == -1 {
		if num, err = numIn(vfunc); err != nil {
			return
		}
		if num != 0 {
			err = fmt.Errorf("%s require %d parameters", vfunc, num)
			return
		}
		v = ValidFunc{vfunc, []interface{}{key + "." + vfunc + "." + label}}
		return
	}

	end := strings.Index(vfunc, ")")
	if end == -1 {
		err = fmt.Errorf("invalid valid function")
		return
	}

	name := strings.TrimSpace(vfunc[:start])
	if num, err = numIn(name); err != nil {
		return
	}

	params := strings.Split(vfunc[start+1:end], ",")
	// the num of param must be equal
	if num != len(params) {
		err = fmt.Errorf("%s require %d parameters", name, num)
		return
	}

	tParams, err := trim(name, key+"."+ name + "." + label, params)
	if err != nil {
		return
	}
	v = ValidFunc{name, tParams}
	return
}

func numIn(name string) (num int, err error) {
	fn, ok := funcs[name]
	if !ok {
		err = fmt.Errorf("doesn't exists %s valid function", name)
		return
	}
	// sub *Validation obj and key
	num = fn.Type().NumIn() - 3
	return
}

func trim(name, key string, s []string) (ts []interface{}, err error) {
	ts = make([]interface{}, len(s), len(s)+1)
	fn, ok := funcs[name]
	if !ok {
		err = fmt.Errorf("doesn't exists %s valid function", name)
		return
	}
	for i := 0; i < len(s); i++ {
		var param interface{}
		// skip *Validation and obj params
		if param, err = parseParam(fn.Type().In(i+2), strings.TrimSpace(s[i])); err != nil {
			return
		}
		ts[i] = param
	}
	ts = append(ts, key)
	return
}

// modify the parameters's type to adapt the function input parameters' type
func parseParam(t reflect.Type, s string) (i interface{}, err error) {
	switch t.Kind() {
	case reflect.Int:
		i, err = strconv.Atoi(s)
	case reflect.Int64:
		if wordSize == 32 {
			return nil, ErrInt64On32
		}
		i, err = strconv.ParseInt(s, 10, 64)
	case reflect.Int32:
		var v int64
		v, err = strconv.ParseInt(s, 10, 32)
		if err == nil {
			i = int32(v)
		}
	case reflect.Int16:
		var v int64
		v, err = strconv.ParseInt(s, 10, 16)
		if err == nil {
			i = int16(v)
		}
	case reflect.Int8:
		var v int64
		v, err = strconv.ParseInt(s, 10, 8)
		if err == nil {
			i = int8(v)
		}
	case reflect.String:
		i = s
	case reflect.Ptr:
		if t.Elem().String() != "regexp.Regexp" {
			err = fmt.Errorf("not support %s", t.Elem().String())
			return
		}
		i, err = regexp.Compile(s)
	default:
		err = fmt.Errorf("not support %s", t.Kind().String())
	}
	return
}

func mergeParam(v *Validation, obj interface{}, params []interface{}) []interface{} {
	return append([]interface{}{v, obj}, params...)
}<|MERGE_RESOLUTION|>--- conflicted
+++ resolved
@@ -26,13 +26,9 @@
 	// ValidTag struct tag
 	ValidTag = "valid"
 
-<<<<<<< HEAD
-	wordSize = 32 << (^uint(0) >> 32 & 1)
-=======
 	LabelTag = "label"
 
 	wordsize = 32 << (^uint(0) >> 32 & 1)
->>>>>>> 8f3d1c5f
 )
 
 var (
@@ -261,7 +257,7 @@
 	case reflect.Int:
 		i, err = strconv.Atoi(s)
 	case reflect.Int64:
-		if wordSize == 32 {
+		if wordsize == 32 {
 			return nil, ErrInt64On32
 		}
 		i, err = strconv.ParseInt(s, 10, 64)
