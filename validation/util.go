// Copyright 2019 asana Author. All Rights Reserved.
//
// Licensed under the Apache License, Version 2.0 (the "License");
// you may not use this file except in compliance with the License.
// You may obtain a copy of the License at
//
//      http://www.apache.org/licenses/LICENSE-2.0
//
// Unless required by applicable law or agreed to in writing, software
// distributed under the License is distributed on an "AS IS" BASIS,
// WITHOUT WARRANTIES OR CONDITIONS OF ANY KIND, either express or implied.
// See the License for the specific language governing permissions and
// limitations under the License.

package validation

import (
	"fmt"
	"reflect"
	"regexp"
	"strconv"
	"strings"
)

const (
	// ValidTag struct tag
	ValidTag = "valid"

<<<<<<< HEAD
	wordSize = 32 << (^uint(0) >> 32 & 1)
=======
	LabelTag = "label"

	wordsize = 32 << (^uint(0) >> 32 & 1)
>>>>>>> 0cd80525
)

var (
	// key: function name
	// value: the number of parameters
	funcs = make(Funcs)

	// doesn't belong to validation functions
	unFuncs = map[string]bool{
		"Clear":     true,
		"HasErrors": true,
		"ErrorMap":  true,
		"Error":     true,
		"apply":     true,
		"Check":     true,
		"Valid":     true,
		"NoMatch":   true,
	}
	// ErrInt64On32 show 32 bit platform not support int64
	ErrInt64On32 = fmt.Errorf("not support int64 on 32-bit platform")
)

func init() {
	v := &Validation{}
	t := reflect.TypeOf(v)
	for i := 0; i < t.NumMethod(); i++ {
		m := t.Method(i)
		if !unFuncs[m.Name] {
			funcs[m.Name] = m.Func
		}
	}
}

// CustomFunc is for custom validate function
type CustomFunc func(v *Validation, obj interface{}, key string)

// AddCustomFunc Add a custom function to validation
// The name can not be:
//   Clear
//   HasErrors
//   ErrorMap
//   Error
//   Check
//   Valid
//   NoMatch
// If the name is same with exists function, it will replace the origin valid function
func AddCustomFunc(name string, f CustomFunc) error {
	if unFuncs[name] {
		return fmt.Errorf("invalid function name: %s", name)
	}

	funcs[name] = reflect.ValueOf(f)
	return nil
}

// ValidFunc Valid function type
type ValidFunc struct {
	Name   string
	Params []interface{}
}

// Funcs Validate function map
type Funcs map[string]reflect.Value

// Call validate values with named type string
func (f Funcs) Call(name string, params ...interface{}) (result []reflect.Value, err error) {
	defer func() {
		if r := recover(); r != nil {
			err = fmt.Errorf("%v", r)
		}
	}()
	if _, ok := f[name]; !ok {
		err = fmt.Errorf("%s does not exist", name)
		return
	}
	if len(params) != f[name].Type().NumIn() {
		err = fmt.Errorf("the number of params is not adapted")
		return
	}
	in := make([]reflect.Value, len(params))
	for k, param := range params {
		in[k] = reflect.ValueOf(param)
	}
	result = f[name].Call(in)
	return
}

func isStruct(t reflect.Type) bool {
	return t.Kind() == reflect.Struct
}

func isStructPtr(t reflect.Type) bool {
	return t.Kind() == reflect.Ptr && t.Elem().Kind() == reflect.Struct
}

func getValidFuncs(f reflect.StructField) (vfs []ValidFunc, err error) {
	tag := f.Tag.Get(ValidTag)
	label := f.Tag.Get(LabelTag)
	if len(tag) == 0 {
		return
	}
	if vfs, tag, err = getRegFuncs(tag, f.Name); err != nil {
		return
	}
	fs := strings.Split(tag, ";")
	for _, vfunc := range fs {
		var vf ValidFunc
		if len(vfunc) == 0 {
			continue
		}
		vf, err = parseFunc(vfunc, f.Name, label)
		if err != nil {
			return
		}
		vfs = append(vfs, vf)
	}
	return
}

// Get Match function
// May be get NoMatch function in the future
func getRegFuncs(tag, key string) (vfs []ValidFunc, str string, err error) {
	tag = strings.TrimSpace(tag)
	index := strings.Index(tag, "Match(/")
	if index == -1 {
		str = tag
		return
	}
	end := strings.LastIndex(tag, "/)")
	if end < index {
		err = fmt.Errorf("invalid Match function")
		return
	}
	reg, err := regexp.Compile(tag[index+len("Match(/") : end])
	if err != nil {
		return
	}
	vfs = []ValidFunc{{"Match", []interface{}{reg, key + ".Match"}}}
	str = strings.TrimSpace(tag[:index]) + strings.TrimSpace(tag[end+len("/)"):])
	return
}

func parseFunc(vfunc, key string, label string) (v ValidFunc, err error) {
	defer func() {
		if r := recover(); r != nil {
			err = fmt.Errorf("%v", r)
		}
	}()

	vfunc = strings.TrimSpace(vfunc)
	start := strings.Index(vfunc, "(")
	var num int

	// doesn't need parameter valid function
	if start == -1 {
		if num, err = numIn(vfunc); err != nil {
			return
		}
		if num != 0 {
			err = fmt.Errorf("%s require %d parameters", vfunc, num)
			return
		}
		v = ValidFunc{vfunc, []interface{}{key + "." + vfunc + "." + label}}
		return
	}

	end := strings.Index(vfunc, ")")
	if end == -1 {
		err = fmt.Errorf("invalid valid function")
		return
	}

	name := strings.TrimSpace(vfunc[:start])
	if num, err = numIn(name); err != nil {
		return
	}

	params := strings.Split(vfunc[start+1:end], ",")
	// the num of param must be equal
	if num != len(params) {
		err = fmt.Errorf("%s require %d parameters", name, num)
		return
	}

	tParams, err := trim(name, key+"."+ name + "." + label, params)
	if err != nil {
		return
	}
	v = ValidFunc{name, tParams}
	return
}

func numIn(name string) (num int, err error) {
	fn, ok := funcs[name]
	if !ok {
		err = fmt.Errorf("doesn't exsits %s valid function", name)
		return
	}
	// sub *Validation obj and key
	num = fn.Type().NumIn() - 3
	return
}

func trim(name, key string, s []string) (ts []interface{}, err error) {
	ts = make([]interface{}, len(s), len(s)+1)
	fn, ok := funcs[name]
	if !ok {
		err = fmt.Errorf("doesn't exsits %s valid function", name)
		return
	}
	for i := 0; i < len(s); i++ {
		var param interface{}
		// skip *Validation and obj params
		if param, err = parseParam(fn.Type().In(i+2), strings.TrimSpace(s[i])); err != nil {
			return
		}
		ts[i] = param
	}
	ts = append(ts, key)
	return
}

// modify the parameters's type to adapt the function input parameters' type
func parseParam(t reflect.Type, s string) (i interface{}, err error) {
	switch t.Kind() {
	case reflect.Int:
		i, err = strconv.Atoi(s)
	case reflect.Int64:
		if wordSize == 32 {
			return nil, ErrInt64On32
		}
		i, err = strconv.ParseInt(s, 10, 64)
	case reflect.Int32:
		var v int64
		v, err = strconv.ParseInt(s, 10, 32)
		if err == nil {
			i = int32(v)
		}
	case reflect.Int16:
		var v int64
		v, err = strconv.ParseInt(s, 10, 16)
		if err == nil {
			i = int16(v)
		}
	case reflect.Int8:
		var v int64
		v, err = strconv.ParseInt(s, 10, 8)
		if err == nil {
			i = int8(v)
		}
	case reflect.String:
		i = s
	case reflect.Ptr:
		if t.Elem().String() != "regexp.Regexp" {
			err = fmt.Errorf("not support %s", t.Elem().String())
			return
		}
		i, err = regexp.Compile(s)
	default:
		err = fmt.Errorf("not support %s", t.Kind().String())
	}
	return
}

func mergeParam(v *Validation, obj interface{}, params []interface{}) []interface{} {
	return append([]interface{}{v, obj}, params...)
}<|MERGE_RESOLUTION|>--- conflicted
+++ resolved
@@ -26,13 +26,9 @@
 	// ValidTag struct tag
 	ValidTag = "valid"
 
-<<<<<<< HEAD
-	wordSize = 32 << (^uint(0) >> 32 & 1)
-=======
 	LabelTag = "label"
 
 	wordsize = 32 << (^uint(0) >> 32 & 1)
->>>>>>> 0cd80525
 )
 
 var (
