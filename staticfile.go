--- conflicted
+++ resolved
@@ -21,41 +21,26 @@
 	"path"
 	"strconv"
 	"strings"
-<<<<<<< HEAD
-=======
 	"sync"
 
 	"errors"
 
 	"time"
 
->>>>>>> 3d4ad560
 	"github.com/astaxie/beego/context"
 )
 
 var notStaticRequestErr = errors.New("request not a static file request")
 
 func serverStaticRouter(ctx *context.Context) {
-
 	if ctx.Input.Method() != "GET" && ctx.Input.Method() != "HEAD" {
 		return
 	}
-<<<<<<< HEAD
-	requestPath := path.Clean(ctx.Input.Request.URL.Path)
-	// special processing : favicon.ico/robots.txt  can be in any static dir
-	if requestPath == "/favicon.ico" || requestPath == "/robots.txt" {
-		file := path.Join(".", requestPath)
-		if utils.FileExists(file) {
-			http.ServeFile(ctx.ResponseWriter, ctx.Request, file)
-			return
-		}
-=======
 
 	forbidden, filePath, fileInfo, err := lookupFile(ctx)
 	if err == notStaticRequestErr {
 		return
 	}
->>>>>>> 3d4ad560
 
 	if forbidden {
 		exception("403", ctx)
@@ -158,7 +143,7 @@
 // searchFile search the file by url path
 // if none the static file prefix matches ,return notStaticRequestErr
 func searchFile(ctx *context.Context) (string, os.FileInfo, error) {
-	requestPath := filepath.Clean(ctx.Input.Request.URL.Path)
+	requestPath := path.Clean(ctx.Input.Request.URL.Path)
 	// special processing : favicon.ico/robots.txt  can be in any static dir
 	if requestPath == "/favicon.ico" || requestPath == "/robots.txt" {
 		file := path.Join(".", requestPath)
@@ -203,7 +188,7 @@
 	if !fi.IsDir() {
 		return false, fp, fi, err
 	}
-	ifp := filepath.Join(fp, "index.html")
+	ifp := path.Join(fp, "index.html")
 	if ifi, _ := os.Stat(ifp); ifi != nil && ifi.Mode().IsRegular() {
 		return false, ifp, ifi, err
 	}
