--- conflicted
+++ resolved
@@ -270,13 +270,6 @@
 						}
 					}
 				}
-<<<<<<< HEAD
-			}
-			if pkgpath != "" {
-				if _, ok := skip[pkgpath]; !ok {
-					skip[pkgpath] = true
-					_ = parserPkg(pkgpath, t.PkgPath())
-=======
 			} else {
 				if len(wgopath) == 0 {
 					panic("you are in dev mode. So please set gopath")
@@ -292,9 +285,8 @@
 				if pkgpath != "" {
 					if _, ok := skip[pkgpath]; !ok {
 						skip[pkgpath] = true
-						parserPkg(pkgpath, t.PkgPath())
+						_ = parserPkg(pkgpath, t.PkgPath())
 					}
->>>>>>> 93eb7c6b
 				}
 			}
 		}
@@ -321,12 +313,12 @@
 //  ctx := p.GetContext()
 //  ctx.Reset(w, q)
 //  defer p.GiveBackContext(ctx)
-func (p *ControllerRegister) GetContext() *beecontext.Context {
-	return p.pool.Get().(*beecontext.Context)
+func (p *ControllerRegister) GetContext() *context.Context {
+	return p.pool.Get().(*context.Context)
 }
 
 // GiveBackContext put the ctx into pool so that it could be reuse
-func (p *ControllerRegister) GiveBackContext(ctx *beecontext.Context) {
+func (p *ControllerRegister) GiveBackContext(ctx *context.Context) {
 	p.pool.Put(ctx)
 }
 
@@ -709,18 +701,11 @@
 		routerInfo   *ControllerInfo
 		isRunnable   bool
 	)
-<<<<<<< HEAD
-	ctx := p.pool.Get().(*context.Context)
+	ctx := p.GetContext()
+
 	ctx.Reset(rw, r)
 
-	defer p.pool.Put(ctx)
-=======
-	context := p.GetContext()
-
-	context.Reset(rw, r)
-
-	defer p.GiveBackContext(context)
->>>>>>> 93eb7c6b
+	defer p.GiveBackContext(ctx)
 	if BConfig.RecoverFunc != nil {
 		defer BConfig.RecoverFunc(ctx)
 	}
@@ -756,19 +741,14 @@
 	}
 
 	if r.Method != http.MethodGet && r.Method != http.MethodHead {
-<<<<<<< HEAD
 		if BConfig.CopyRequestBody && !ctx.IsUpload() {
-			ctx.CopyBody(BConfig.MaxMemory)
-=======
-		if BConfig.CopyRequestBody && !context.Input.IsUpload() {
 			// connection will close if the incoming data are larger (RFC 7231, 6.5.11)
 			if r.ContentLength > BConfig.MaxMemory {
 				logs.Error(errors.New("payload too large"))
-				exception("413", context)
+				exception("413", ctx)
 				goto Admin
 			}
-			context.Input.CopyBody(BConfig.MaxMemory)
->>>>>>> 93eb7c6b
+			ctx.CopyBody(BConfig.MaxMemory)
 		}
 		_ = ctx.ParseFormOrMultiForm(BConfig.MaxMemory)
 	}
@@ -811,37 +791,22 @@
 		}
 	}
 
-<<<<<<< HEAD
-	//execute middleware filters
+	if routerInfo != nil {
+		// store router pattern into context
+		ctx.SetFlash("RouterPattern", routerInfo.pattern)
+	}
+
+	// execute middleware filters
 	if len(p.filters[BeforeExec]) > 0 && p.execFilter(ctx, urlPath, BeforeExec) {
 		goto Admin
 	}
 
-	//check policies
+	// check policies
 	if p.execPolicy(ctx, urlPath) {
-=======
+		goto Admin
+	}
+
 	if routerInfo != nil {
-		// store router pattern into context
-		context.Input.SetData("RouterPattern", routerInfo.pattern)
-	}
-
-	// execute middleware filters
-	if len(p.filters[BeforeExec]) > 0 && p.execFilter(context, urlPath, BeforeExec) {
-		goto Admin
-	}
-
-	// check policies
-	if p.execPolicy(context, urlPath) {
->>>>>>> 93eb7c6b
-		goto Admin
-	}
-
-	if routerInfo != nil {
-<<<<<<< HEAD
-		//store router pattern into context
-		ctx.Request().SetFlash("RouterPattern", routerInfo.pattern)
-=======
->>>>>>> 93eb7c6b
 		if routerInfo.routerType == routerTypeRESTFul {
 			if _, ok := routerInfo.methods[r.Method]; ok {
 				isRunnable = true
@@ -888,13 +853,8 @@
 			}
 		}
 
-<<<<<<< HEAD
-		//call the controller init function
+		// call the controller init function
 		execController.Init(ctx, runRouter.Name(), runMethod, execController)
-=======
-		// call the controller init function
-		execController.Init(context, runRouter.Name(), runMethod, execController)
->>>>>>> 93eb7c6b
 
 		// call prepare function
 		execController.Prepare()
@@ -910,13 +870,8 @@
 
 		execController.URLMapping()
 
-<<<<<<< HEAD
 		if !ctx.ResponseWriter.Started {
-			//exec main logic
-=======
-		if !context.ResponseWriter.Started {
 			// exec main logic
->>>>>>> 93eb7c6b
 			switch runMethod {
 			case http.MethodGet:
 				execController.Get()
@@ -948,13 +903,8 @@
 				}
 			}
 
-<<<<<<< HEAD
-			//render template
+			// render template
 			if !ctx.ResponseWriter.Started && ctx.GetStatus() == 0 {
-=======
-			// render template
-			if !context.ResponseWriter.Started && context.Output.Status == 0 {
->>>>>>> 93eb7c6b
 				if BConfig.WebConfig.AutoRender {
 					if err := execController.Render(); err != nil {
 						logs.Error(err)
@@ -967,13 +917,8 @@
 		execController.Finish()
 	}
 
-<<<<<<< HEAD
-	//execute middleware filters
+	// execute middleware filters
 	if len(p.filters[AfterExec]) > 0 && p.execFilter(ctx, urlPath, AfterExec) {
-=======
-	// execute middleware filters
-	if len(p.filters[AfterExec]) > 0 && p.execFilter(context, urlPath, AfterExec) {
->>>>>>> 93eb7c6b
 		goto Admin
 	}
 
@@ -1029,13 +974,8 @@
 	}
 }
 
-<<<<<<< HEAD
 func (p *ControllerRegister) handleParamResponse(context *context.Context, execController ControllerInterface, results []reflect.Value) {
-	//looping in reverse order for the case when both error and value are returned and error sets the response status code
-=======
-func (p *ControllerRegister) handleParamResponse(context *beecontext.Context, execController ControllerInterface, results []reflect.Value) {
 	// looping in reverse order for the case when both error and value are returned and error sets the response status code
->>>>>>> 93eb7c6b
 	for i := len(results) - 1; i >= 0; i-- {
 		result := results[i]
 		if result.Kind() != reflect.Interface || !result.IsNil() {
@@ -1076,13 +1016,8 @@
 }
 
 // LogAccess logging info HTTP Access
-<<<<<<< HEAD
 func LogAccess(ctx *context.Context, startTime *time.Time, statusCode int) {
-	//Skip logging if AccessLogs config is false
-=======
-func LogAccess(ctx *beecontext.Context, startTime *time.Time, statusCode int) {
 	// Skip logging if AccessLogs config is false
->>>>>>> 93eb7c6b
 	if !BConfig.Log.AccessLogs {
 		return
 	}
